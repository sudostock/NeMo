# log and data files
*.model
*.pkl
#*.ipynb
output
output_2048
result
*.pt
tests/data/asr
.DS_Store
bert.pt.json
work
runs
fastspeech_output
.hydra
.bash_history.local

# Byte-compiled / optimized / DLL files
__pycache__/
*.py[cod]
*$py.class
**.pyc

# C extensions
*.so

# Distribution / packaging
.idea
.Python
wandb
build/
develop-eggs/
dist/
downloads/
eggs/
.eggs/
lib/
lib64/
#parts/
sdist/
var/
wheels/
pip-wheel-metadata/
share/python-wheels/
*.egg-info/
.installed.cfg
*.egg
MANIFEST

# PyInstaller
#  Usually these files are written by a python script from a template
#  before PyInstaller builds the exe, so as to inject date/other infos into it.
*.manifest
*.spec

# Installer logs
pip-log.txt
pip-delete-this-directory.txt

# Unit test / coverage reports
htmlcov/
.tox/
.nox/
.coverage
.coverage.*
.cache
nosetests.xml
coverage.xml
*.cover
.hypothesis/
.pytest_cache/

# Translations
*.mo
*.pot

# Django stuff:
*.log
local_settings.py
db.sqlite3

# Flask stuff:
instance/
.webassets-cache

# Scrapy stuff:
.scrapy

# Sphinx documentation
docs/build

# PyBuilder
target/

# Jupyter Notebook
.ipynb_checkpoints

# Override Jupyter in Github Language states for more accurate estimate of repo code.
# Reference: https://github.com/github/linguist/blob/master/docs/overrides.md#generated-code
*.ipynb linguist-generated

# IPython
profile_default/
ipython_config.py

# pyenv
.python-version

# pipenv
#   According to pypa/pipenv#598, it is recommended to include Pipfile.lock in version control.
#   However, in case of collaboration, if having platform-specific dependencies or dependencies
#   having no cross-platform support, pipenv may install dependencies that don’t work, or not
#   install all needed dependencies.
#Pipfile.lock

# celery beat schedule file
celerybeat-schedule

# SageMath parsed files
*.sage.py

# Environments
.env
.venv
env/
venv/
ENV/
env.bak/
venv.bak/

# VSCode project settins
.vscode/

# Spyder project settings
.spyderproject
.spyproject

# Rope project settings
.ropeproject

# mkdocs documentation
/site
/docs/html
/docs/docs_zh/zh

# mypy
.mypy_cache/
.dmypy.json
dmypy.json

# Pyre type checker
.pyre/

# Emacs backup files
*~

cifar-10-batches-py
*.tar.gz

# Test data.
tests/.data
tests/data

# outputs folder
examples/*/outputs
examples/*/NeMo_experiments
examples/*/nemo_experiments
examples/*/.hydra
examples/*/wandb
examples/*/data
wandb
dump.py

docs/sources/source/test_build/

# Checkpoints, config files and temporary files created in tutorials.
examples/neural_graphs/*.chkpt
examples/neural_graphs/*.yml

.hydra/
nemo_experiments/

slurm*.out
<<<<<<< HEAD
decoders
boost_*
*.json
=======

*json
boost_*
decoders
>>>>>>> 5812655b
<|MERGE_RESOLUTION|>--- conflicted
+++ resolved
@@ -181,13 +181,7 @@
 nemo_experiments/
 
 slurm*.out
-<<<<<<< HEAD
-decoders
-boost_*
-*.json
-=======
 
 *json
-boost_*
 decoders
->>>>>>> 5812655b
+boost_*