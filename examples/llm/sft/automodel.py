#!/usr/bin/python3
# Copyright (c) 2024, NVIDIA CORPORATION.  All rights reserved.
#
# Licensed under the Apache License, Version 2.0 (the "License");
# you may not use this file except in compliance with the License.
# You may obtain a copy of the License at
#
#     http://www.apache.org/licenses/LICENSE-2.0
#
# Unless required by applicable law or agreed to in writing, software
# distributed under the License is distributed on an "AS IS" BASIS,
# WITHOUT WARRANTIES OR CONDITIONS OF ANY KIND, either express or implied.
# See the License for the specific language governing permissions and
# limitations under the License.
import tempfile

import fiddle as fdl
import lightning.pytorch as pl
from lightning.pytorch.loggers import WandbLogger

from nemo import lightning as nl
from nemo.collections import llm
from nemo.collections.llm.gpt.data.hf_dataset import HFMockDataModule
from nemo.collections.llm.recipes.optim.adam import pytorch_adam_with_cosine_annealing
from nemo.lightning.pytorch.callbacks import JitConfig, JitTransform

# Run this example with torchrun, for example:
# torchrun --nproc-per-node=8 \
#   examples/llm/peft/automodel.py \
#   --strategy fsdp2 \
#   --devices 8 \
#   --model meta-llama/Llama-3.2-1B \
#   --ckpt-folder "output"
#
# Note: ensure that the --nproc-per-node and --devices values match.


def make_squad_hf_dataset(tokenizer, batch_size, fp8=False):
    def formatting_prompts_func(example):
        formatted_text = [
            f"Context: {example['context']} Question: {example['question']} Answer:",
            f" {example['answers']['text'][0].strip()}",
        ]
        context_ids, answer_ids = list(map(tokenizer.text_to_ids, formatted_text))
        if len(context_ids) > 0 and context_ids[0] != tokenizer.bos_id and tokenizer.bos_id is not None:
            context_ids.insert(0, tokenizer.bos_id)
        if len(answer_ids) > 0 and answer_ids[-1] != tokenizer.eos_id and tokenizer.eos_id is not None:
            answer_ids.append(tokenizer.eos_id)

        return dict(
            labels=(context_ids + answer_ids)[1:],
            input_ids=(context_ids + answer_ids)[:-1],
            loss_mask=[0] * (len(context_ids) - 1) + [1] * len(answer_ids),
        )

    datamodule = llm.HFDatasetDataModule(
        "rajpurkar/squad",
        split="train",
        micro_batch_size=batch_size,
        pad_token_id=tokenizer.eos_id or 0,
        global_batch_size=batch_size,
        pad_seq_len_divisible=16 if fp8 else None,  # FP8 training requires seq length to be divisible by 16.
    )
    datamodule.map(
        formatting_prompts_func,
        batched=False,
        batch_size=2,
        remove_columns=["id", "title", "context", "question", 'answers'],
    )
    return datamodule


def make_strategy(
    strategy,
    model,
    devices,
    num_nodes,
    adapter_only=False,
    enable_cpu_offload=False,
    dp_size=None,
    tp_size=None,
    cp_size=None,
):
    if strategy == 'auto':
        return pl.strategies.SingleDeviceStrategy(
            device='cuda:0',
            checkpoint_io=model.make_checkpoint_io(adapter_only=adapter_only),
        )
    elif strategy == 'ddp':
        return pl.strategies.DDPStrategy(
            checkpoint_io=model.make_checkpoint_io(adapter_only=adapter_only),
        )
    elif strategy == 'fsdp2':
        offload_policy = None
        if enable_cpu_offload:
            from nemo.lightning.pytorch.strategies.fsdp2_strategy import HAS_CPU_OFFLOAD_POLICY, CPUOffloadPolicy

            assert HAS_CPU_OFFLOAD_POLICY, "Could not import offload policy"
            offload_policy = CPUOffloadPolicy()
        if cp_size is None:
            cp_size = 1
            if dp_size is None:
                dp_size = devices * num_nodes
            else:
                assert (
                    dp_size == devices * num_nodes
                ), "Data Parallel size must equal to devices * num_nodes when not using Tensor Parallel"
        else:
            if dp_size is None:
                dp_size = 1
                assert (
                    cp_size == devices * num_nodes
                ), "Tensor Parallel size must equal to devices * num_nodes when not using Data Parallel"
            else:
                assert (
                    dp_size * cp_size == devices * num_nodes
                ), "Data Parallel size * Tensor Parallel size must equal to devices * num_nodes"

        print(f"Using FSDP2 with DP={dp_size}, TP={1}, CP={cp_size}")
        return nl.FSDP2Strategy(
            data_parallel_size=dp_size,
            tensor_parallel_size=1,
            context_parallel_size=cp_size,
            checkpoint_io=model.make_checkpoint_io(adapter_only=adapter_only),
            offload_policy=offload_policy,
        )
    else:
        raise NotImplementedError("Encountered unknown strategy")


def logger(ckpt_folder, save_every_n_train_steps) -> nl.NeMoLogger:
    ckpt = nl.ModelCheckpoint(
        save_last=True,
        every_n_train_steps=save_every_n_train_steps,
        monitor="reduced_train_loss",
        save_top_k=1,
        save_on_train_epoch_end=True,
        save_optim_on_train_end=True,
    )

    return nl.NeMoLogger(
        name="nemo2_sft",
        log_dir=ckpt_folder,
        use_datetime_version=False,  # must be false if using auto resume
        ckpt=ckpt,
        wandb=None,
    )


def main():
    """Example script to run SFT with a HF transformers-instantiated model on squad."""
    import argparse

    parser = argparse.ArgumentParser()
    parser.add_argument('--model', type=str, default='meta-llama/Llama-3.2-1B', help='Hugging Face model-id to use')
    parser.add_argument(
        '--strategy',
        type=str,
        default='fsdp2',
        choices=['auto', 'ddp', 'fsdp2'],
        help='Training strategy e.g. ddp/fsdp2/single-gpu',
    )
    parser.add_argument('--devices', type=int, default=2, help='Number of GPUs to use')
    parser.add_argument('--num-nodes', type=int, default=1, help='Number of Nodes to use; to be used with torchrun')
    parser.add_argument('--dp-size', type=int, default=None, help='Data Parallel size; to be used with fsdp2')
    parser.add_argument('--tp-size', type=int, default=None, help='Tensor Parallel size; to be used with fsdp2')
    parser.add_argument('--cp-size', type=int, default=None, help='Context Parallel size; to be used with fsdp2')
    parser.add_argument('--use-te-optimizer', action='store_true', help='Use TE optimizer')
    parser.add_argument('--grad-clip', type=float, default=1.0, help='Grad clip value')
    parser.add_argument(
        '--accumulate_grad_batches', type=int, default=10, help='Number of batches to accumulate gradient over'
    )
    parser.add_argument('--max-steps', type=int, default=100, help='Maximum number of training steps')
    parser.add_argument('--wandb-project', type=str, default="automodel-fsdp2", help='Wandb project to use')
    parser.add_argument('--use-torch-jit', action='store_true', help='Enables torch.compile on model')
    parser.add_argument('--enable-cpu-offload', action='store_true', help='Enabled cpu offloading; requires FSDP2')
    parser.add_argument('--auto-resume', action='store_true', help='Enables autoresume from a previous training job')
    parser.add_argument('--liger', action='store_true', help='Enables Liger-Kernels')
    parser.add_argument('--enable-grad-ckpt', action='store_true', help='Enables gradient checkpoint')
    parser.add_argument(
        '--ckpt-folder', type=str, default=tempfile.TemporaryDirectory().name, help='Directory to save checkpoints'
    )
    parser.add_argument('--batch-size', default=1, type=int, help='Batch size to use for training')
    parser.add_argument(
        '--trust-remote-code',
        action='store_true',
        help='Enables trust_remote_code to load HF models with unverified sources',
    )
    parser.add_argument('--fp8', action='store_true', help='Enables fp8 training')
    parser.add_argument('--lr', type=float, default=3e-6, help='Learning rate')

    args = parser.parse_args()
    # CPUOffload WA for known issue
    if args.enable_cpu_offload and args.use_te_optimizer:
        args.use_te_optimizer = False

    wandb = None
    if args.wandb_project is not None:
        model = '_'.join(args.model.split('/')[-2:])
        wandb = WandbLogger(
            project=args.wandb_project,
            name=f'{model}_dev{args.devices}_strat_{args.strategy}',
        )

    callbacks = []
    if args.use_torch_jit:
        jit_config = JitConfig(use_torch=True, torch_kwargs={'dynamic': False}, use_thunder=False)
        callbacks = [JitTransform(jit_config)]

    if args.use_te_optimizer:
        # Use TE optimizer
        # Faster convergence but may lead to memory issues
        optimizer = fdl.build(llm.adam.te_adam_with_flat_lr(lr=args.lr))
    else:
        optimizer = fdl.build(pytorch_adam_with_cosine_annealing(max_lr=args.lr))

    if args.fp8:
        from nemo.lightning.pytorch.accelerate.transformer_engine import TEConfig

        model_accelerator = TEConfig(fp8_autocast=True)
    else:
        model_accelerator = None
    model = llm.HFAutoModelForCausalLM(
        model_name=args.model,
        model_accelerator=model_accelerator,
        trust_remote_code=args.trust_remote_code,
        use_liger_kernel=args.liger,
        enable_grad_ckpt=args.enable_grad_ckpt,
    )
    strategy = make_strategy(
        args.strategy,
        model,
        args.devices,
        args.num_nodes,
        False,
        dp_size=args.dp_size,
        tp_size=args.tp_size,
        cp_size=args.cp_size,
    )

    resume = (
        nl.AutoResume(
            resume_if_exists=True,
            resume_ignore_no_checkpoint=False,
        )
        if args.auto_resume
        else None
    )
    # CPUOffload WA
    if args.enable_cpu_offload:
        args.grad_clip = 0.0

    llm.api.finetune(
        model=model,
<<<<<<< HEAD
        data=HFMockDataModule(seq_length=2048, global_batch_size=32, micro_batch_size=1),
=======
        data=make_squad_hf_dataset(model.tokenizer, args.batch_size, args.fp8),
>>>>>>> 3b186749
        trainer=nl.Trainer(
            devices=args.devices,
            num_nodes=args.num_nodes,
            max_steps=args.max_steps,
            accelerator='gpu',
            strategy=strategy,
            log_every_n_steps=1,
            limit_val_batches=0.0,
            num_sanity_val_steps=0,
            accumulate_grad_batches=args.accumulate_grad_batches,
            gradient_clip_val=args.grad_clip,
            use_distributed_sampler=False,
            logger=wandb,
            callbacks=callbacks,
            precision="bf16-mixed",
        ),
        optim=optimizer,
        log=logger(args.ckpt_folder, args.max_steps // 2),
        resume=resume,
    )


if __name__ == '__main__':
    main()<|MERGE_RESOLUTION|>--- conflicted
+++ resolved
@@ -252,11 +252,7 @@
 
     llm.api.finetune(
         model=model,
-<<<<<<< HEAD
-        data=HFMockDataModule(seq_length=2048, global_batch_size=32, micro_batch_size=1),
-=======
         data=make_squad_hf_dataset(model.tokenizer, args.batch_size, args.fp8),
->>>>>>> 3b186749
         trainer=nl.Trainer(
             devices=args.devices,
             num_nodes=args.num_nodes,
