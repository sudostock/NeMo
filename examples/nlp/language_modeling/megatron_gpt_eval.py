--- conflicted
+++ resolved
@@ -220,16 +220,8 @@
                 pretrained_cfg.pipeline_model_parallel_size = cfg.pipeline_model_parallel_size
             if trainer.precision == "16":
                 pretrained_cfg.megatron_amp_O2 = False
-<<<<<<< HEAD
-            try:
-                pretrained_cfg.use_flash_attention = True
-            except:
-                pretrained_cfg["use_flash_attention"] = True
-            pretrained_cfg.apply_query_key_layer_scaling = False
-=======
             elif trainer.precision in ['bf16', 'bf16-mixed'] and cfg.get('megatron_amp_O2', False):
                 pretrained_cfg.megatron_amp_O2 = True
->>>>>>> e3365ead
         model = MegatronGPTModel.restore_from(
             restore_path=cfg.gpt_model_file,
             trainer=trainer,
@@ -266,7 +258,6 @@
     else:
         raise ValueError("need at least a nemo file or checkpoint dir")
 
-    print(f'\n{OmegaConf.to_yaml(model._cfg)}')
     model.freeze()
 
     # Have to turn off activations_checkpoint_method for inference
@@ -299,29 +290,20 @@
             cfg.prompts.append("")
             nb_paddings += 1
 
-    # read json file
-    import json
-    output_file = cfg.inference.output_file
-    with open(cfg.inference.input_file) as f:
-        cfg.prompts = []
-        lines = []
-        for line in f:
-            line = json.loads(line)
-            lines.append(line["truncated_input"])
-    # # First method of running text generation, call model.generate method
-    # response = model.generate(
-    #     inputs=OmegaConf.to_container(cfg.prompts), length_params=length_params, sampling_params=sampling_params
-    # )
-
-    # if fp8_enabled:
-    #     response = remove_padded_prompts(response, nb_paddings)
-    # print("***************************")
-    # print(response)
-    # print("***************************")
+    # First method of running text generation, call model.generate method
+    response = model.generate(
+        inputs=OmegaConf.to_container(cfg.prompts), length_params=length_params, sampling_params=sampling_params
+    )
+
+    if fp8_enabled:
+        response = remove_padded_prompts(response, nb_paddings)
+    print("***************************")
+    print(response)
+    print("***************************")
 
     # Second method of running text generation, call trainer.predict [recommended]
-    bs = cfg.inference.batch_size #8 if fp8_enabled else 2
-    ds = RequestDataSet(lines)
+    bs = 8 if fp8_enabled else 2
+    ds = RequestDataSet(OmegaConf.to_container(cfg.prompts))
     request_dl = DataLoader(dataset=ds, batch_size=bs)
     config = OmegaConf.to_container(cfg.inference)
     model.set_inference_config(config)
@@ -329,57 +311,10 @@
 
     if fp8_enabled:
         response[-1] = remove_padded_prompts(response[-1], nb_paddings)
-
-    if model.global_rank == 0:
-        print("***************************")
-        if output_file is not None:
-            with open(output_file, "w", encoding="utf-8") as f:
-                for batch in response:
-                    batch_sentences = [s for s in batch['sentences']]
-                    for s in batch_sentences:
-                        d = {'sentence': s}
-                        f.write(json.dumps(d) + '\n')
-            print("predictions saved to {}".format(output_file))
-        else:
-            print(response)
     print("***************************")
-
-<<<<<<< HEAD
-    # print("***************************")
-    # print(response)
-    # print("***************************")
-
-    # # Third method of running text generation, use inference server
-    # if cfg.server:
-    #     from nemo.collections.nlp.modules.common.megatron_web_server import get_chatbot_demo, get_demo
-
-    #     if parallel_state.is_pipeline_first_stage() and parallel_state.get_tensor_model_parallel_rank() == 0:
-    #         if cfg.web_server:
-    #             if cfg.chat:
-    #                 defaults = {
-    #                     'user': cfg.chatbot_config.user,
-    #                     'assistant': cfg.chatbot_config.assistant,
-    #                     'system': cfg.chatbot_config.system,
-    #                 }
-    #                 web_ui = partial(get_chatbot_demo, defaults=defaults, value=cfg.chatbot_config.value)
-    #             else:
-    #                 web_ui = get_demo
-    #             loop = asyncio.new_event_loop()
-    #             thread = threading.Thread(
-    #                 target=web_ui,
-    #                 daemon=True,
-    #                 args=(cfg.share, cfg.username, cfg.password, cfg.port, cfg.web_port, loop),
-    #             )
-    #             thread.start()
-    #         server = MegatronServer(model.cuda())
-    #         server.run("0.0.0.0", port=cfg.port)
-
-    #     while True:
-    #         choice = torch.cuda.LongTensor(1)
-    #         torch.distributed.broadcast(choice, 0)
-    #         if choice[0].item() == 0:
-    #             generate(model.cuda())
-=======
+    print(response)
+    print("***************************")
+
     # Third method of running text generation, use inference server
     if cfg.server:
         from nemo.collections.nlp.modules.common.megatron_web_server import get_chatbot_demo, get_demo
@@ -415,7 +350,6 @@
             torch.distributed.broadcast(choice, 0)
             if choice[0].item() == 0:
                 generate(model.cuda())
->>>>>>> e3365ead
 
 
 if __name__ == '__main__':
