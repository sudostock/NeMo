{
  "cells": [
    {
      "attachments": {},
      "cell_type": "markdown",
      "metadata": {
        "id": "PiRuohn_FQco"
      },
      "source": [
        "# Overview\n",
        "This tutorial demonstrates how to run inference with [SpellMapper](https://arxiv.org/abs/2306.02317) - a model for Spellchecking ASR (Automatic Speech Recognition) Customization.\n",
        "\n",
        "Estimated time: 10-15 min.\n",
        "\n",
        "SpellMapper is a non-autoregressive (NAR) model based on transformer architecture ([BERT](https://arxiv.org/pdf/1810.04805.pdf) with multiple separators).\n",
        "It gets as input a single ASR hypothesis (text) and a **custom vocabulary** and predicts which fragments in the ASR hypothesis should be replaced by which custom words/phrases if any.\n",
        "\n",
        "This model is an alternative to word boosting/shallow fusion approaches:\n",
        "  - does not require retraining ASR model;\n",
        "  - does not require beam-search/language model(LM);\n",
        "  - can be applied on top of any English ASR model output;"
      ]
    },
    {
      "cell_type": "markdown",
      "metadata": {
        "id": "qm5wmxVEGXgH"
      },
      "source": [
        "## What is custom vocabulary?\n",
        "**Custom vocabulary** is a list of words/phrases that are important for a particular user. For example, user's contact names, playlist, selected terminology and so on. The size of the custom vocabulary can vary from several hundreds to **several thousand entries** - but this is not an equivalent to ngram language model.\n",
        "\n",
        "![Scope of customization with user vocabulary](images/spellmapper_customization_vocabulary.png)\n",
        "\n",
        "Note that unlike traditional spellchecking approaches, which aim to correct known words using language models, the goal of contextual spelling correction is to correct highly specific user terms, most of which can be 1) out-of-vocabulary (OOV) words, 2) spelling variations (e.g., \"John Koehn\", \"Jon Cohen\") and language models cannot help much with that."
      ]
    },
    {
      "cell_type": "markdown",
      "metadata": {
        "id": "D5_XwuXDOKho"
      },
      "source": [
        "## Tutorial Plan\n",
        "\n",
        "1.   Create a sample custom vocabulary using some medical terminology.\n",
        "2.   Study what customization does - a detailed analysis of a small example.\n",
        "3.   Run a bigger example:\n",
        "   *  Create sample ASR results by running TTS (text-to-speech synthesis) + ASR on some medical paper abstracts.\n",
        "   *  Run SpellMapper inference and show how it can improve ASR results using custom vocabulary.\n",
        "\n",
        "TL;DR We reduce WER from `14.3%` to `11.4%` by correcting medical terms, e.g.\n",
        "* `puramesin` => `puromycin`\n",
        "* `parromsin` => `puromycin`\n",
        "* `and hydrod` => `anhydride`\n",
        "* `lesh night and` => `lesch-nyhan`\n"
      ]
    },
    {
      "cell_type": "markdown",
      "metadata": {
        "id": "agz8B2CxXBBG"
      },
      "source": [
        "# Preparation"
      ]
    },
    {
      "cell_type": "markdown",
      "metadata": {
        "id": "koRPpYISNPuH"
      },
      "source": [
        "## Installing NeMo"
      ]
    },
    {
      "cell_type": "code",
      "execution_count": null,
      "metadata": {
        "id": "HCnnz3cgVc4Q"
      },
      "outputs": [],
      "source": [
        "# Install NeMo library. If you are running locally (rather than on Google Colab), comment out the below lines\n",
        "# and instead follow the instructions at https://github.com/NVIDIA/NeMo#Installation\n",
        "GITHUB_ACCOUNT = \"NVIDIA\"\n",
<<<<<<< HEAD
        "BRANCH = 'r1.21.0'\n",
=======
        "BRANCH = 'main'\n",
>>>>>>> 1fede572
        "!python -m pip install git+https://github.com/{GITHUB_ACCOUNT}/NeMo.git@{BRANCH}#egg=nemo_toolkit[all]\n",
        "\n",
        "# Download local version of NeMo scripts. If you are running locally and want to use your own local NeMo code,\n",
        "# comment out the below lines and set NEMO_DIR to your local path.\n",
        "NEMO_DIR = 'nemo'\n",
        "!git clone -b {BRANCH} https://github.com/{GITHUB_ACCOUNT}/NeMo.git $NEMO_DIR"
      ]
    },
    {
      "cell_type": "markdown",
      "metadata": {
        "id": "_M92gCn_NW1_"
      },
      "source": [
        "## Additional installs\n",
        "We will use `sentence_splitter` to split abstracts to sentences."
      ]
    },
    {
      "cell_type": "code",
      "execution_count": null,
      "metadata": {
        "id": "ddyJA3NtGl9C"
      },
      "outputs": [],
      "source": [
        "!pip install sentence_splitter"
      ]
    },
    {
      "cell_type": "markdown",
      "metadata": {
        "id": "qVa91rGkeFje"
      },
      "source": [
        "Clone the SpellMapper model from HuggingFace.\n",
        "Note that we will need not only the checkpoint itself, but also the ngram mapping vocabulary `replacement_vocab_filt.txt` from the same folder."
      ]
    },
    {
      "cell_type": "code",
      "execution_count": null,
      "metadata": {
        "id": "JiI9dkEm5cpW"
      },
      "outputs": [],
      "source": [
        "!git clone https://huggingface.co/bene-ges/spellmapper_asr_customization_en"
      ]
    },
    {
      "cell_type": "markdown",
      "metadata": {
        "id": "8saqFOePVfFf"
      },
      "source": [
        "## Imports\n"
      ]
    },
    {
      "cell_type": "code",
      "execution_count": null,
      "metadata": {
        "id": "tAJyiYn_VnrF"
      },
      "outputs": [],
      "source": [
        "import IPython.display as ipd\n",
        "import json\n",
        "import random\n",
        "import re\n",
        "import soundfile as sf\n",
        "import torch\n",
        "\n",
        "from collections import Counter, defaultdict\n",
        "from difflib import SequenceMatcher\n",
        "from matplotlib.pyplot import imshow\n",
        "from matplotlib import pyplot as plt\n",
        "from sentence_splitter import SentenceSplitter\n",
        "from typing import List, Set, Tuple\n",
        "\n",
        "from nemo.collections.tts.models import FastPitchModel\n",
        "from nemo.collections.tts.models import HifiGanModel\n",
        "\n",
        "from nemo.collections.asr.parts.utils.manifest_utils import read_manifest\n",
        "\n",
        "from nemo.collections.nlp.data.spellchecking_asr_customization.utils import (\n",
        "    get_all_candidates_coverage,\n",
        "    get_index,\n",
        "    load_ngram_mappings,\n",
        "    search_in_index,\n",
        "    get_candidates,\n",
        "    read_spellmapper_predictions,\n",
        "    apply_replacements_to_text,\n",
        "    load_ngram_mappings_for_dp,\n",
        "    get_alignment_by_dp,\n",
        ")"
      ]
    },
    {
      "cell_type": "markdown",
      "metadata": {
        "id": "mfAaOdAWUGUV"
      },
      "source": [
        "Use seed to get a reproducible behaviour."
      ]
    },
    {
      "cell_type": "code",
      "execution_count": null,
      "metadata": {
        "id": "UlGnNKTuT_6A"
      },
      "outputs": [],
      "source": [
        "random.seed(0)\n",
        "torch.manual_seed(0)"
      ]
    },
    {
      "cell_type": "markdown",
      "metadata": {
        "id": "RPPHI7Zd_fDz"
      },
      "source": [
        "## Download data\n",
        "\n",
        "File `pubmed23n0009.xml` taken from public ftp server of https://www.ncbi.nlm.nih.gov/pmc/ contains information about 5593 medical papers, from which we extract only their abstracts. We will feed sentences from there to TTS + ASR to get initial ASR results.\n",
        "\n",
        "File `wordlist.txt` contains 100k **single-word** medical terms.\n",
        "\n",
        "File `valid_adam.txt` contains 24k medical abbreviations with their full forms. We will use those full forms as examples of **multi-word** medical terms.\n",
        "\n",
        "File `count_1w.txt` contains 330k single words with their frequencies from Google Ngrams corpus. We will use this file to filter out frequent words from our custom vocabulary.\n"
      ]
    },
    {
      "cell_type": "code",
      "execution_count": null,
      "metadata": {
        "id": "mX6cvE8xw2n1"
      },
      "outputs": [],
      "source": [
        "!wget https://ftp.ncbi.nlm.nih.gov/pubmed/baseline/pubmed23n0009.xml.gz\n",
        "!gunzip pubmed23n0009.xml.gz\n",
        "!grep \"AbstractText\" pubmed23n0009.xml > abstract.txt\n",
        "\n",
        "!wget https://raw.githubusercontent.com/McGill-NLP/medal/master/toy_data/valid_adam.txt\n",
        "!wget https://raw.githubusercontent.com/glutanimate/wordlist-medicalterms-en/master/wordlist.txt\n",
        "!wget https://norvig.com/ngrams/count_1w.txt"
      ]
    },
    {
      "cell_type": "markdown",
      "metadata": {
        "id": "mBm9BeqNaRlC"
      },
      "source": [
        "## Auxiliary functions\n",
        "\n",
        "\n"
      ]
    },
    {
      "cell_type": "code",
      "execution_count": null,
      "metadata": {
        "id": "kVUKhSh48Ypi"
      },
      "outputs": [],
      "source": [
        "CHARS_TO_IGNORE_REGEX = re.compile(r\"[\\.\\,\\?\\:!;()«»…\\]\\[/\\*–‽+&_\\\\½√>€™$•¼}{~—=“\\\"”″‟„]\")\n",
        "\n",
        "\n",
        "def get_medical_vocabulary() -> Tuple[Set[str], Set[str]]:\n",
        "    \"\"\"This function builds a vocabulary of medical terms using downloaded sources:\n",
        "        wordlist.txt - 100k single-word medical terms.\n",
        "        valid_adam.txt - 24k medical abbreviations with their full forms. We use those full forms as examples of multi-word medical terms.\n",
        "        count_1w.txt - 330k single words with their frequencies from Google Ngrams corpus. We will use this file to filter out frequent words from our custom vocabulary.\n",
        "    \"\"\"\n",
        "    common_words  = set()\n",
        "    with open(\"count_1w.txt\", \"r\", encoding=\"utf-8\") as f:\n",
        "        for line in f:\n",
        "            word, freq = line.strip().casefold().split(\"\\t\")\n",
        "            if int(freq) < 500000:\n",
        "                break\n",
        "            common_words.add(word)\n",
        "    print(\"Size of common words vocabulary:\", len(common_words))\n",
        "\n",
        "    abbreviations = defaultdict(set)\n",
        "    medical_vocabulary = set()\n",
        "    with open(\"valid_adam.txt\", \"r\", encoding=\"utf-8\") as f:\n",
        "        lines = f.readlines()\n",
        "        # first line is header\n",
        "        for line in lines[1:]:\n",
        "            abbrev, _, phrase = line.strip().split(\"\\t\")\n",
        "            # skip phrases longer than 3 words because some of them are long explanations\n",
        "            if phrase.count(\" \") > 2:\n",
        "                continue\n",
        "            if phrase in common_words:\n",
        "                continue\n",
        "            medical_vocabulary.add(phrase)\n",
        "            abbrev = abbrev.lower()\n",
        "            abbreviations[abbrev].add(phrase)\n",
        "\n",
        "    with open(\"wordlist.txt\", \"r\", encoding=\"utf-8\") as f:\n",
        "        for line in f:\n",
        "            word = line.strip().casefold()\n",
        "            # skip words containing digits\n",
        "            if re.match(r\".*\\d.*\", word):\n",
        "                continue\n",
        "            if re.match(r\".*[\\[\\]\\(\\)\\+\\,\\.].*\", word):\n",
        "                continue\n",
        "            if word in common_words:\n",
        "                continue\n",
        "            medical_vocabulary.add(word)\n",
        "\n",
        "    print(\"Size of medical vocabulary:\", len(medical_vocabulary))\n",
        "    print(\"Size of abbreviation vocabulary:\", len(abbreviations))\n",
        "    return medical_vocabulary, abbreviations\n",
        "\n",
        "\n",
        "def read_abstracts(medical_vocabulary: Set[str]) -> Tuple[List[str], Set[str], Set[str]]:\n",
        "    \"\"\"This function reads the downloaded medical abstracts, and extracts sentences containing any word/phrase from the medical vocabulary.\n",
        "    Args:\n",
        "        medical_vocabulary: set of known medical words or phrases\n",
        "    Returns:\n",
        "        sentences: list of extracted sentences\n",
        "        all_found_singleword: set of single words from medical vocabulary that occurred at least in one sentence\n",
        "        all_found_multiword: set of multi-word phrases from medical vocabulary that occurred at least in one sentence\n",
        "    \"\"\"\n",
        "    splitter = SentenceSplitter(language='en')\n",
        "\n",
        "    all_sentences = []\n",
        "    all_found_singleword = set()\n",
        "    all_found_multiword = set()\n",
        "    with open(\"abstract.txt\", \"r\", encoding=\"utf-8\") as f:\n",
        "        for line in f:\n",
        "            text = line.strip().replace(\"<AbstractText>\", \"\").replace(\"</AbstractText>\", \"\")\n",
        "            sents = splitter.split(text)\n",
        "            found_singleword = set()\n",
        "            found_multiword = set()\n",
        "            for sent in sents:\n",
        "                # remove anything in brackets from text\n",
        "                sent = re.sub(r\"\\(.+\\)\", r\"\", sent)\n",
        "                # remove quotes from text\n",
        "                sent = sent.replace(\"\\\"\", \"\")\n",
        "                # skip sentences containing digits because normalization is out of scope of this tutorial\n",
        "                if re.match(r\".*\\d.*\", sent):\n",
        "                    continue\n",
        "                # skip sentences containing abbreviations with period inside the sentence (for the same reason)\n",
        "                if \". \" in sent:\n",
        "                    continue\n",
        "                # skip long sentences as they may cause OOM issues\n",
        "                if len(sent) > 150:\n",
        "                    continue\n",
        "                # replace all punctuation to space and convert to lowercase\n",
        "                sent_clean = CHARS_TO_IGNORE_REGEX.sub(\" \", sent).lower()\n",
        "                sent_clean = \" \".join(sent_clean.split(\" \"))\n",
        "                words = sent_clean.split(\" \")\n",
        "\n",
        "                found_phrases = set()\n",
        "                for begin in range(len(words)):\n",
        "                    for end in range(begin + 1, min(begin + 4, len(words))):\n",
        "                        phrase = \" \".join(words[begin:end])\n",
        "                        if phrase in medical_vocabulary:\n",
        "                            found_phrases.add(phrase)\n",
        "                            if end - begin == 1:\n",
        "                                found_singleword.add(phrase)\n",
        "                            else:\n",
        "                                found_multiword.add(phrase)\n",
        "                if len(found_phrases) > 0:\n",
        "                    all_sentences.append((sent, \";\".join(found_phrases)))\n",
        "            all_found_singleword = all_found_singleword.union(found_singleword)\n",
        "            all_found_multiword = all_found_multiword.union(found_multiword)\n",
        "\n",
        "    print(\"Sentences:\", len(all_sentences))\n",
        "    print(\"Unique single-word terms found:\", len(all_found_singleword))\n",
        "    print(\"Unique multi-word terms found:\", len(all_found_multiword))\n",
        "    print(\"Examples of multi-word terms\", str(list(all_found_multiword)[0:10]))\n",
        "    \n",
        "    return all_sentences, all_found_singleword, all_found_multiword"
      ]
    },
    {
      "cell_type": "code",
      "execution_count": null,
      "metadata": {
        "id": "XU3xeCBVpWOL"
      },
      "outputs": [],
      "source": [
        "def get_fragments(i_words: List[str], j_words: List[str]) -> List[Tuple[str, str, str, int, int, int, int]]:\n",
        "    \"\"\"This function is used to compare two word sequences to find minimal fragments that differ.\n",
        "    Args:\n",
        "        i_words: list of words in first sequence\n",
        "        j_words: list of words in second sequence\n",
        "    Returns:\n",
        "        list of tuples (difference_type, fragment1, fragment2, begin_of_fragment1, end_of_fragment1, begin_of_fragment2, end_of_fragment2)\n",
        "    \"\"\"\n",
        "    s = SequenceMatcher(None, i_words, j_words)\n",
        "    result = []\n",
        "    for tag, i1, i2, j1, j2 in s.get_opcodes():\n",
        "        result.append((tag, \" \".join(i_words[i1:i2]), \" \".join(j_words[j1:j2]), i1, i2, j1, j2))\n",
        "    result = sorted(result, key=lambda x: x[3])\n",
        "    return result"
      ]
    },
    {
      "cell_type": "markdown",
      "metadata": {
        "id": "2ydXp_pFYmYu"
      },
      "source": [
        "## Read medical data"
      ]
    },
    {
      "cell_type": "code",
      "execution_count": null,
      "metadata": {
        "id": "WAeauax0SV1-"
      },
      "outputs": [],
      "source": [
        "medical_vocabulary, _ = get_medical_vocabulary()\n",
        "sentences, found_singleword, found_multiword = read_abstracts(medical_vocabulary)\n",
        "# in case if we need random candidates from a big sample - we will use full medical vocabulary for that purpose.\n",
        "big_sample = list(medical_vocabulary)"
      ]
    },
    {
      "cell_type": "code",
      "execution_count": null,
      "metadata": {
        "id": "FRli7-Kx7sOO"
      },
      "outputs": [],
      "source": [
        "for sent, phrases in sentences[0:10]:\n",
        "    print(sent, \"\\t\", phrases)"
      ]
    },
    {
      "cell_type": "markdown",
      "metadata": {
        "id": "rL1VqH2_dk93"
      },
      "source": [
        "# SpellMapper ASR Customization\n",
        "\n",
        "SpellMapper model relies on two offline preparation steps:\n",
        "1. Collecting n-gram mappings from a large corpus (this mappings vocabulary had been collected once on a large corpus and is supplied with the model).\n",
        "2. Indexing of user vocabulary by n-grams.\n",
        "\n",
        "![Offline data preparation](images/spellmapper_data_preparation.png)\n",
        "\n",
        "At inference time we take as input an ASR hypothesis and an n-gram-indexed user vocabulary and perform following steps:\n",
        "1. Retrieve the top 10 candidate phrases from the user vocabulary that are likely to be contained in the given ASR-hypothesis, possibly in a misspelled form.\n",
        "2. Run the neural model that tags the input characters with correct candidate labels or 0 if no match is found.\n",
        "3. Do post-processing to combine results.\n",
        "\n",
        "![Inference pipeline](images/spellmapper_inference_pipeline.png)\n"
      ]
    },
    {
      "cell_type": "markdown",
      "metadata": {
        "id": "OeJpsMwslmrd"
      },
      "source": [
        "## N-gram mappings\n",
        "Note that n-gram mappings vocabulary had been collected from a large corpus and is supplied with the model. It is supposed to be \"universal\" for English language.\n"
      ]
    },
    {
      "cell_type": "markdown",
      "metadata": {
        "id": "uH6p0mOd12pi"
      },
      "source": [
        "Let's see what n-gram mappings are like, for example, for an n-gram `l u c`.\n",
        "Note that n-grams in `replacement_vocab_filt.txt` preserve one-to-one correspondence between original letters and misspelled fragments (this additional markup is handled during loading). \n",
        "* `+` means that adjacent letters are concatenated and correspond to a single source letter. \n",
        "* `<DELETE>` means that the original letter is deleted. \n",
        "This auxiliary markup will be removed automatically during loading.\n",
        "\n",
        "`_` is used instead of real space symbol.\n",
        "\n",
        "Last three columns are:\n",
        "* joint frequency\n",
        "* frequency of original n-gram\n",
        "* frequency of misspelled n-gram\n",
        "\n",
        "$$\\frac{JointFrequency}{SourceFrequency}=TranslationProbability$$\n",
        "\n"
      ]
    },
    {
      "cell_type": "code",
      "execution_count": null,
      "metadata": {
        "id": "qul163dB1sKp"
      },
      "outputs": [],
      "source": [
        "!awk 'BEGIN {FS=\"\\t\"} ($1==\"l u c\"){print $0}' < spellmapper_asr_customization_en/replacement_vocab_filt.txt | sort -t$'\\t' -k3nr"
      ]
    },
    {
      "cell_type": "markdown",
      "metadata": {
        "id": "eWxcrVWZ3Pfq"
      },
      "source": [
        "Now we read n-gram mappings from the file. Parameter `max_misspelled_freq` controls maximum frequency of misspelled n-grams. N-grams more frequent than that are put in the list of banned n-grams and won't be used in indexing."
      ]
    },
    {
      "cell_type": "code",
      "execution_count": null,
      "metadata": {
        "id": "WHKhE945-N7o"
      },
      "outputs": [],
      "source": [
        "print(\"load n-gram mappings...\")\n",
        "ngram_mapping_vocab, ban_ngram = load_ngram_mappings(\"spellmapper_asr_customization_en/replacement_vocab_filt.txt\", max_misspelled_freq=125000)\n",
        "# CAUTION: entries in ban_ngram end with a space and can contain \"+\" \"=\"\n",
        "print(\"Size of ngram mapping vocabulary:\", len(ngram_mapping_vocab))\n",
        "print(\"Size of banned ngrams:\", len(ban_ngram))\n"
      ]
    },
    {
      "cell_type": "markdown",
      "metadata": {
        "id": "49IcMBfllvXN"
      },
      "source": [
        "## Indexing of custom vocabulary"
      ]
    },
    {
      "cell_type": "markdown",
      "metadata": {
        "id": "b1K6paeee2Iu"
      },
      "source": [
        "As we mentioned earlier, this model pipeline is intended to work with custom vocabularies up to several thousand entries. Since the whole medical vocabulary contains 110k entries, we restrict our custom vocabulary to 5000+ terms that occurred in given corpus of abstracts.\n",
        "\n",
        "The goal of indexing our custom vocabulary is to build an index where key is a letter n-gram and value is the whole phrase. The keys are n-grams in the given user phrase and their misspelled variants taken from our collection of n-\n",
        "gram mappings (see Index of custom vocabulary in Fig. 1)\n",
        "\n",
        "*Though it is possible to index and search the whole 110k vocabulary, it will require additional optimizations and is beyond the scope of this tutorial.*"
      ]
    },
    {
      "cell_type": "code",
      "execution_count": null,
      "metadata": {
        "id": "xWb0jGqw6Woi"
      },
      "outputs": [],
      "source": [
        "custom_phrases = []\n",
        "for phrase in medical_vocabulary:\n",
        "    if phrase not in found_singleword and phrase not in found_multiword:\n",
        "        continue\n",
        "    custom_phrases.append(\" \".join(list(phrase.replace(\" \", \"_\"))))\n",
        "print(\"Size of customization vocabulary:\", len(custom_phrases))"
      ]
    },
    {
      "cell_type": "markdown",
      "metadata": {
        "id": "UHWor5pD2Eyb"
      },
      "source": [
        "Now we build the index for our custom phrases.\n",
        "\n",
        "Parameter `min_log_prob` controls minimum log probability, after which we stop growing this n-gram.\n",
        "\n",
        "Parameter `max_phrases_per_ngram` controls maximum number of phrases that can be indexed by one ngram. N-grams exceeding this limit are also banned and not used in indexing.\n",
        "\n"
      ]
    },
    {
      "cell_type": "code",
      "execution_count": null,
      "metadata": {
        "id": "hs4RDXj0-xW9"
      },
      "outputs": [],
      "source": [
        "phrases, ngram2phrases = get_index(custom_phrases, ngram_mapping_vocab, ban_ngram, min_log_prob=-4.0, max_phrases_per_ngram=600)\n",
        "print(\"Size of phrases:\", len(phrases))\n",
        "print(\"Size of ngram2phrases:\", len(ngram2phrases))\n",
        "\n",
        "# Save index to file - later we will use it in other script\n",
        "with open(\"index.txt\", \"w\", encoding=\"utf-8\") as out:\n",
        "    for ngram in ngram2phrases:\n",
        "        for phrase_id, begin, size, logprob in ngram2phrases[ngram]:\n",
        "            phrase = phrases[phrase_id]\n",
        "            out.write(ngram + \"\\t\" + phrase + \"\\t\" + str(begin) + \"\\t\" + str(size) + \"\\t\" + str(logprob) + \"\\n\")\n"
      ]
    },
    {
      "cell_type": "markdown",
      "metadata": {
        "id": "RV1sdQ9rvar8"
      },
      "source": [
        "## Small detailed example\n",
        "\n",
        "Let's consider, for example, one custom phrase `thoracic aorta` and an incorrect ASR-hypothesis `the tarasic oorda is a part of the aorta located in the thorax`, containing a misspelled phrase `tarasic_oorda`. \n",
        "\n",
        "We will see \n",
        "1. How this custom phrase is indexed.\n",
        "2. How candidate retrieval works, given ASR-hypothesis.\n",
        "3. How inference and post-processing work.\n"
      ]
    },
    {
      "cell_type": "markdown",
      "metadata": {
        "id": "kGBTTJXixnrG"
      },
      "source": [
        "### N-grams in index"
      ]
    },
    {
      "cell_type": "markdown",
      "metadata": {
        "id": "ryfUlqNMl4vQ"
      },
      "source": [
        "Let's look, for example, by what n-grams a custom phrase `thoracic aorta` is indexed. \n",
        "Columns: \n",
        "1. n-gram\n",
        "2. beginning position in the phrase\n",
        "3. length\n",
        "4. log probability\n",
        "\n",
        "Note that many n-grams are not from n-gram mappings file. Those are derived by  growing previous n-grams with new replacements. In this case log probabilities are summed up. Growing stops, when minimum log prob is exceeded.\n"
      ]
    },
    {
      "cell_type": "code",
      "execution_count": null,
      "metadata": {
        "id": "x0ZVsXGBo8pt"
      },
      "outputs": [],
      "source": [
        "for ngram in ngram2phrases:\n",
        "    for phrase_id, b, length, lprob in ngram2phrases[ngram]:\n",
        "        if phrases[phrase_id] == \"t h o r a c i c _ a o r t a\":\n",
        "            print(ngram.ljust(16) + \"\\t\" + str(b).rjust(4) + \"\\t\" + str(length).rjust(4) + \"\\t\" + str(lprob))"
      ]
    },
    {
      "cell_type": "markdown",
      "metadata": {
        "id": "20ov23ze4xeQ"
      },
      "source": [
        "### Candidate retrieval\n",
        "Candidate retrieval tasks are:\n",
        " - Given an input sentence and an index of custom vocabulary find all n-grams from the index matching the sentence. \n",
        " - Find which sentence fragments and which custom phrases have most \"hits\" - potential candidates.\n",
        " - Find approximate starting position for each candidate phrase. \n",
        "\n",
        "\n",
        "Let's look at the hits, that phrase \"thoracic aorta\" gets by searching all ngrams in the input text. We can see some hits in different part of the sentence, but a moving window can find a fragment with most hits."
      ]
    },
    {
      "cell_type": "code",
      "execution_count": null,
      "metadata": {
        "id": "t_rhKQ3Xqa8A"
      },
      "outputs": [],
      "source": [
        "sent = \"the_tarasic_oorda_is_a_part_of_the_aorta_located_in_the_thorax\"\n",
        "phrases2positions, position2ngrams = search_in_index(ngram2phrases, phrases, sent)\n",
        "print(\" \".join(list(sent)))\n",
        "print(\" \".join(list(map(str, phrases2positions[phrases.index(\"t h o r a c i c _ a o r t a\")].astype(int)))))"
      ]
    },
    {
      "cell_type": "markdown",
      "metadata": {
        "id": "orkRapbjF4aZ"
      },
      "source": [
        "`phrases2positions` is a matrix of size (len(phrases), len(ASR_hypothesis)).\n",
        "It is filled with 1.0 (hits) on intersection of letter n-grams and phrases that are indexed by these n-grams, 0.0 - elsewhere.\n",
        "It is used to find phrases with many hits within a contiguous window - potential matching candidates.\n",
        "\n",
        "`position2ngrams` is a list of sets of ngrams. List index is the starting position in the ASR-hypothesis.\n",
        "It is used later to check how well each found candidate is covered by n-grams (to avoid cases where some repeating n-gram gives many hits to a phrase, but the phrase itself is not well covered)."
      ]
    },
    {
      "cell_type": "code",
      "execution_count": null,
      "metadata": {
        "id": "JF7u4_iiHLyI"
      },
      "outputs": [],
      "source": [
        "candidate2coverage, candidate2position = get_all_candidates_coverage(phrases, phrases2positions)\n",
        "print(\"Coverage=\", candidate2coverage[phrases.index(\"t h o r a c i c _ a o r t a\")])\n",
        "print(\"Starting position=\", candidate2position[phrases.index(\"t h o r a c i c _ a o r t a\")])"
      ]
    },
    {
      "cell_type": "markdown",
      "metadata": {
        "id": "45mvKg8ZyNbr"
      },
      "source": [
        "`candidate2coverage` is a list of size len(phrases) containing coverage (0.0 to 1.0) in best window.\n",
        "Coverage is a smoothed percentage of hits in the window of size of the given phrase.\n",
        "\n",
        "`candidate2position` is a list of size len(phrases) containing starting position of best window.\n",
        "\n",
        "Starting position is approximate, it's ok. If it is not at the beginning of some word, SpellMapper will try to adjust it later. In this particular example we get 5 as starting position instead of 4, missing the first letter."
      ]
    },
    {
      "cell_type": "markdown",
      "metadata": {
        "id": "Sjyn9I98udL9"
      },
      "source": [
        "### Inference\n",
        "\n",
        "Now let's generate input for SpellMapper inference. \n",
        "An input line should consist of 4 tab-separated columns:\n",
        "  - text of ASR-hypothesis\n",
        "  - texts of 10 candidates separated by semicolon\n",
        "  - 1-based ids of non-dummy candidates\n",
        "  - approximate start/end coordinates of non-dummy candidates (correspond to ids)\n",
        "Note that candidate retrieval is done inside the function `get_candidates`."
      ]
    },
    {
      "cell_type": "code",
      "execution_count": null,
      "metadata": {
        "id": "cJnusVfBRhRX"
      },
      "outputs": [],
      "source": [
        "out = open(\"spellmapper_input.txt\", \"w\", encoding=\"utf-8\")\n",
        "letters = list(sent)\n",
        "candidates = get_candidates(ngram2phrases, phrases, letters, big_sample)\n",
        "# We add two columns with targets and span_info. \n",
        "# They have same format as during training, but start and end positions are APPROXIMATE, they will be adjusted when constructing BertExample.\n",
        "targets = []\n",
        "span_info = []\n",
        "for idx, c in enumerate(candidates):\n",
        "    if c[1] == -1:\n",
        "        continue\n",
        "    targets.append(str(idx + 1))  # targets are 1-based\n",
        "    start = c[1]\n",
        "    end = min(c[1] + c[2], len(letters))  # ensure that end is not outside sentence length (it can happen because c[2] is candidate length used as approximation)\n",
        "    span_info.append(\"CUSTOM \" + str(start) + \" \" + str(end))\n",
        "\n",
        "out.write(\" \".join(letters) + \"\\t\" + \";\".join([x[0] for x in candidates])  + \"\\t\" + \" \".join(targets) + \"\\t\" + \";\".join(span_info) + \"\\n\")\n",
        "out.close()\n"
      ]
    },
    {
      "cell_type": "code",
      "execution_count": null,
      "metadata": {
        "id": "Qpei5o89SmaU"
      },
      "outputs": [],
      "source": [
        "!cat spellmapper_input.txt"
      ]
    },
    {
      "cell_type": "code",
      "execution_count": null,
      "metadata": {
        "id": "9rAmO15SS6go"
      },
      "outputs": [],
      "source": [
        "!python nemo/examples/nlp/spellchecking_asr_customization/spellchecking_asr_customization_infer.py \\\n",
        "      pretrained_model=spellmapper_asr_customization_en/training_10m_5ep.nemo \\\n",
        "      model.max_sequence_len=512 \\\n",
        "      inference.from_file=spellmapper_input.txt \\\n",
        "      inference.out_file=spellmapper_output.txt \\\n",
        "      inference.batch_size=16 \\\n",
        "      lang=en\n"
      ]
    },
    {
      "cell_type": "markdown",
      "metadata": {
        "id": "wd2aq4T1N5cs"
      },
      "source": [
        "Each line in SpellMapper output is tab-separated and consists of 4 columns:\n",
        "1. ASR-hypothesis (same as in input)\n",
        "2. 10 candidates separated with semicolon (same as in input)\n",
        "3. fragment predictions, separated with semicolon, each prediction is a tuple (start, end, candidate_id, probability)\n",
        "4. letter predictions - candidate_id predicted for each letter (this is only for debug purposes)"
      ]
    },
    {
      "cell_type": "code",
      "execution_count": null,
      "metadata": {
        "id": "ravgEX8cTFty"
      },
      "outputs": [],
      "source": [
        "!cat spellmapper_output.txt"
      ]
    },
    {
      "cell_type": "markdown",
      "metadata": {
        "id": "az26364-PHb2"
      },
      "source": [
        "We can use some utility functions to apply found replacements and get actual corrected text."
      ]
    },
    {
      "cell_type": "code",
      "execution_count": null,
      "metadata": {
        "id": "lPtFa_EhK8pb"
      },
      "outputs": [],
      "source": [
        "spellmapper_results = read_spellmapper_predictions(\"spellmapper_output.txt\")\n",
        "text, replacements, _ = spellmapper_results[0]\n",
        "corrected_text = apply_replacements_to_text(text, replacements, replace_hyphen_to_space=False)\n",
        "print(\"Text before correction:\\n\", text)\n",
        "print(\"Text after correction:\\n\", corrected_text)\n",
        "\n"
      ]
    },
    {
      "cell_type": "markdown",
      "metadata": {
        "id": "efF7O-D91FLX"
      },
      "source": [
        "# Bigger customization example\n",
        "\n",
        "Let's test customization on more data. The plan is\n",
        "   *  Get baseline ASR transcriptions by running TTS + ASR on some medical paper abstracts.\n",
        "   *  Run SpellMapper inference and show how it can improve ASR results using custom vocabulary.\n"
      ]
    },
    {
      "cell_type": "markdown",
      "metadata": {
        "id": "r_EFPnyDcXZt"
      },
      "source": [
        "## Run TTS"
      ]
    },
    {
      "cell_type": "code",
      "execution_count": null,
      "metadata": {
        "id": "i9F5SBhmr8rk"
      },
      "outputs": [],
      "source": [
        "# create a folder for wav files (TTS output)\n",
        "!rm -r audio\n",
        "!mkdir audio"
      ]
    },
    {
      "cell_type": "code",
      "execution_count": null,
      "metadata": {
        "id": "JMbkNVt7YBAO"
      },
      "outputs": [],
      "source": [
        "if torch.cuda.is_available():\n",
        "  device = \"cuda\"\n",
        "else:\n",
        "  device = \"cpu\"\n",
        "\n",
        "# Load FastPitch from HuggingFace\n",
        "spectrogram_generator = FastPitchModel.from_pretrained(\"nvidia/tts_en_fastpitch\").eval().to(device)\n",
        "# Load HifiGan vocoder from HuggingFace\n",
        "vocoder = HifiGanModel.from_pretrained(model_name=\"nvidia/tts_hifigan\").eval().to(device)\n",
        "\n",
        "# Write sentences that we want to feed to TTS\n",
        "with open(\"tts_input.txt\", \"w\", encoding=\"utf-8\") as out:\n",
        "    for sent, _ in sentences[0:100]:\n",
        "        out.write(sent + \"\\n\")\n",
        "\n",
        "out_manifest = open(\"manifest.json\", \"w\", encoding=\"utf-8\")\n",
        "i = 0\n",
        "with open(\"tts_input.txt\", \"r\", encoding=\"utf-8\") as inp:\n",
        "    for line in inp:\n",
        "        text = line.strip()\n",
        "        text_clean = CHARS_TO_IGNORE_REGEX.sub(\" \", text).lower()  #replace all punctuation to space and convert to lowercase\n",
        "        text_clean = \" \".join(text_clean.split())\n",
        "\n",
        "        parsed = spectrogram_generator.parse(text, normalize=True)\n",
        "\n",
        "        spectrogram = spectrogram_generator.generate_spectrogram(tokens=parsed)\n",
        "        audio = vocoder.convert_spectrogram_to_audio(spec=spectrogram)\n",
        "\n",
        "        # Note that vocoder return a batch of audio. In this example, we just take the first and only sample.\n",
        "        filename = \"audio/\" + str(i) + \".wav\"\n",
        "        sf.write(filename, audio.to('cpu').detach().numpy()[0], 16000)\n",
        "        out_manifest.write(\n",
        "            \"{\\\"audio_filepath\\\": \\\"\" + filename + \"\\\", \\\"text\\\": \\\"\" + text_clean + \"\\\", \\\"orig_text\\\": \\\"\" + text + \"\\\"}\\n\"\n",
        "        )\n",
        "        i += 1\n",
        "\n",
        "        # display some examples\n",
        "        if i < 10:\n",
        "            print(f'\"{text}\"\\n')\n",
        "            ipd.display(ipd.Audio(audio.to('cpu').detach(), rate=22050))\n",
        "\n",
        "out_manifest.close()\n"
      ]
    },
    {
      "cell_type": "markdown",
      "metadata": {
        "id": "9T3CZcCAmxCz"
      },
      "source": [
        "Now we have a folder with generated audios `audio/*.wav` and a nemo manifest with json records like `{\"audio_filepath\": \"audio/0.wav\", \"text\": \"no renal auditory or vestibular toxicity was observed\", \"orig_text\": \"No renal, auditory, or vestibular toxicity was observed.\"}`.",
        "\n",
        "Note that TTS model may mispronounce some unknown words, for example, abbreviations like `tRNAs`."
      ]
    },
    {
      "cell_type": "code",
      "execution_count": null,
      "metadata": {
        "id": "pR_T1HnttVjm"
      },
      "outputs": [],
      "source": [
        "lines = []\n",
        "with open(\"manifest.json\", \"r\", encoding=\"utf-8\") as f:\n",
        "    lines = f.readlines()\n",
        "\n",
        "for line in lines:\n",
        "    try:\n",
        "        data = json.loads(line.strip())\n",
        "    except:\n",
        "        print(line)"
      ]
    },
    {
      "cell_type": "markdown",
      "metadata": {
        "id": "bt2TMLLvdUHm"
      },
      "source": [
        "Free GPU memory to avoid OOM."
      ]
    },
    {
      "cell_type": "code",
      "execution_count": null,
      "metadata": {
        "id": "ZwEpAOCaRH7s"
      },
      "outputs": [],
      "source": [
        "del spectrogram_generator\n",
        "del vocoder\n",
        "torch.cuda.empty_cache()"
      ]
    },
    {
      "cell_type": "markdown",
      "metadata": {
        "id": "HrensakWdLkt"
      },
      "source": [
        "## Run baseline ASR"
      ]
    },
    {
      "cell_type": "markdown",
      "metadata": {
        "id": "IQNIo2M_mqJc"
      },
      "source": [
        "Next we transcribe our .wav files with a general domain [ASR model](https://catalog.ngc.nvidia.com/orgs/nvidia/teams/nemo/models/stt_en_conformer_ctc_large). It will generate an output file `ctc_baseline_transcript.json` where the predicted transcriptions are stored in the field `pred_text` of each record.\n",
        "\n",
        "Note that this ASR model was not trained or fine-tuned on medical domain, so we expect it to make mistakes on medical terms."
      ]
    },
    {
      "cell_type": "code",
      "execution_count": null,
      "metadata": {
        "id": "NMN63ux1mJiG"
      },
      "outputs": [],
      "source": [
        "!python nemo/examples/asr/transcribe_speech.py \\\n",
        "      pretrained_name=\"stt_en_conformer_ctc_large\" \\\n",
        "      dataset_manifest=manifest.json \\\n",
        "      output_filename=ctc_baseline_transcript_tmp.json \\\n",
        "      batch_size=2"
      ]
    },
    {
      "cell_type": "markdown",
      "metadata": {
        "id": "L3swQ8uqqgnp"
      },
      "source": [
        "ATTENTION: SpellMapper relies on words to be separated by _single_ space\n",
        "\n",
        "There is a bug with multiple space, observed in ASR results produced by Conformer-CTC, probably connected to this issue: https://github.com/NVIDIA/NeMo/issues/4034.\n",
        "\n",
        "So we need to correct the manifests to ensure that all spaces are single."
      ]
    },
    {
      "cell_type": "code",
      "execution_count": null,
      "metadata": {
        "id": "z17sxkmXrXpJ"
      },
      "outputs": [],
      "source": [
        "test_data = read_manifest(\"ctc_baseline_transcript_tmp.json\")\n",
        "\n",
        "for i in range(len(test_data)):\n",
        "    # if there are multiple spaces in the string they will be merged to one\n",
        "    test_data[i][\"pred_text\"] = \" \".join(test_data[i][\"pred_text\"].split())\n",
        "\n",
        "with open(\"ctc_baseline_transcript.json\", \"w\", encoding=\"utf-8\") as out:\n",
        "    for d in test_data:\n",
        "        line = json.dumps(d)\n",
        "        out.write(line + \"\\n\")\n"
      ]
    },
    {
      "cell_type": "code",
      "execution_count": null,
      "metadata": {
        "id": "PuKtfhbVkVJY"
      },
      "outputs": [],
      "source": [
        "!head -n 4 ctc_baseline_transcript.json"
      ]
    },
    {
      "cell_type": "markdown",
      "metadata": {
        "id": "aCJw9NEXqRg8"
      },
      "source": [
        "### Calculating WER of baseline transcript\n",
        "We use the standard script from NeMo to calculate WER and CER of our baseline transcript. Internally it compares the text in `pred_text` (predicted transcript) to `text` (reference transcript). "
      ]
    },
    {
      "cell_type": "code",
      "execution_count": null,
      "metadata": {
        "id": "ZmNEGVWQsGo2"
      },
      "outputs": [],
      "source": [
        "!python nemo/examples/asr/speech_to_text_eval.py \\\n",
        "  dataset_manifest=ctc_baseline_transcript.json \\\n",
        "  only_score_manifest=True\n"
      ]
    },
    {
      "cell_type": "markdown",
      "metadata": {
        "id": "AvPwJr0ZqdkN"
      },
      "source": [
        "### See fragments that differ\n",
        "We use SequenceMatcher to see fragments that differ. (Another option is to use a more powerful analytics tool [Speech Data Explorer](https://docs.nvidia.com/deeplearning/nemo/user-guide/docs/en/main/tools/speech_data_explorer.html))"
      ]
    },
    {
      "cell_type": "code",
      "execution_count": null,
      "metadata": {
        "id": "RAeaVCpMv78y"
      },
      "outputs": [],
      "source": [
        "test_data = read_manifest(\"ctc_baseline_transcript.json\")\n",
        "pred_text = [data['pred_text'] for data in test_data]\n",
        "ref_text = [data['text'] for data in test_data]\n",
        "audio_filepath = [data['audio_filepath'] for data in test_data]\n",
        "\n",
        "diff_vocab = Counter()\n",
        "\n",
        "for i in range(len(test_data)):\n",
        "    ref_sent = \" \" + ref_text[i] + \" \"\n",
        "    pred_sent = \" \" + pred_text[i] + \" \"\n",
        "\n",
        "    pred_words = pred_sent.strip().split()\n",
        "    ref_words = ref_sent.strip().split()\n",
        "\n",
        "    for tag, hyp_fragment, ref_fragment, i1, i2, j1, j2 in get_fragments(pred_words, ref_words):\n",
        "        if tag != \"equal\":\n",
        "            diff_vocab[(tag, hyp_fragment, ref_fragment)] += 1\n",
        "\n",
        "sum_ = 0\n",
        "print(\"PRED vs REF\")\n",
        "for k, v in diff_vocab.most_common(1000000):\n",
        "    sum_ += v\n",
        "    print(k, v, \"sum=\", sum_)\n"
      ]
    },
    {
      "cell_type": "markdown",
      "metadata": {
        "id": "dUSOF7iD1w_9"
      },
      "source": [
        "## Run SpellMapper"
      ]
    },
    {
      "cell_type": "markdown",
      "metadata": {
        "id": "x39BQhYB6_Fr"
      },
      "source": [
        "Now we run retrieval on our input manifest and prepare input for SpellMapper inference. Note that we use index of custom vocabulary (file `index.txt` that we saved earlier)."
      ]
    },
    {
      "cell_type": "code",
      "execution_count": null,
      "metadata": {
        "id": "y8x-yT5WqfFz"
      },
      "outputs": [],
      "source": [
        "!python nemo/examples/nlp/spellchecking_asr_customization/prepare_input_from_manifest.py \\\n",
        "  --manifest ctc_baseline_transcript.json \\\n",
        "  --custom_vocab_index index.txt \\\n",
        "  --big_sample spellmapper_asr_customization_en/big_sample.txt \\\n",
        "  --short2full_name short2full.txt \\\n",
        "  --output_name spellmapper_input.txt"
      ]
    },
    {
      "cell_type": "markdown",
      "metadata": {
        "id": "ueq_JAPWGs_Y"
      },
      "source": [
        "Run the inference."
      ]
    },
    {
      "cell_type": "code",
      "execution_count": null,
      "metadata": {
        "id": "zgkqiiZtJjcB"
      },
      "outputs": [],
      "source": [
        "!python nemo/examples/nlp/spellchecking_asr_customization/spellchecking_asr_customization_infer.py \\\n",
        "      pretrained_model=spellmapper_asr_customization_en/training_10m_5ep.nemo \\\n",
        "      model.max_sequence_len=512 \\\n",
        "      inference.from_file=spellmapper_input.txt \\\n",
        "      inference.out_file=spellmapper_output.txt \\\n",
        "      inference.batch_size=16 \\\n",
        "      lang=en\n"
      ]
    },
    {
      "cell_type": "markdown",
      "metadata": {
        "id": "RPQWJX8dFLfX"
      },
      "source": [
        "Now we postprocess SpellMapper output and create output corrected manifest."
      ]
    },
    {
      "cell_type": "code",
      "execution_count": null,
      "metadata": {
        "id": "3eFU515yKvXP"
      },
      "outputs": [],
      "source": [
        "!python nemo/examples/nlp/spellchecking_asr_customization/postprocess_and_update_manifest.py \\\n",
        "  --input_manifest ctc_baseline_transcript.json \\\n",
        "  --short2full_name short2full.txt \\\n",
        "  --output_manifest ctc_corrected_transcript.json \\\n",
        "  --spellmapper_result spellmapper_output.txt \\\n",
        "  --replace_hyphen_to_space \\\n",
        "  --field_name pred_text \\\n",
        "  --ngram_mappings \"\"\n"
      ]
    },
    {
      "cell_type": "markdown",
      "metadata": {
        "id": "hRoIhhGh17tp"
      },
      "source": [
        "### Calculating WER of corrected transcript."
      ]
    },
    {
      "cell_type": "code",
      "execution_count": null,
      "metadata": {
        "id": "qIT957bGo9AY"
      },
      "outputs": [],
      "source": [
        "!python nemo/examples/asr/speech_to_text_eval.py \\\n",
        "  dataset_manifest=ctc_corrected_transcript.json \\\n",
        "  only_score_manifest=True\n"
      ]
    },
    {
      "cell_type": "code",
      "execution_count": null,
      "metadata": {
        "id": "NYXIPusupqOQ"
      },
      "outputs": [],
      "source": [
        "test_data = read_manifest(\"ctc_corrected_transcript.json\")\n",
        "pred_text = [data['pred_text'] for data in test_data]\n",
        "ref_text = [data['pred_text_before_correction'] for data in test_data]\n",
        "\n",
        "diff_vocab = Counter()\n",
        "\n",
        "for i in range(len(test_data)):\n",
        "    ref_sent = \" \" + ref_text[i] + \" \"\n",
        "    pred_sent = \" \" + pred_text[i] + \" \"\n",
        "\n",
        "    pred_words = pred_sent.strip().split()\n",
        "    ref_words = ref_sent.strip().split()\n",
        "\n",
        "    for tag, hyp_fragment, ref_fragment, i1, i2, j1, j2 in get_fragments(pred_words, ref_words):\n",
        "        if tag != \"equal\":\n",
        "            diff_vocab[(tag, hyp_fragment, ref_fragment)] += 1\n",
        "\n",
        "sum_ = 0\n",
        "print(\"Corrected vs baseline\")\n",
        "for k, v in diff_vocab.most_common(1000000):\n",
        "    sum_ += v\n",
        "    print(k, v, \"sum=\", sum_)\n"
      ]
    },
    {
      "cell_type": "markdown",
      "metadata": {
        "id": "DJtXlqXbTD6M"
      },
      "source": [
        "### Filtering by Dynamic Programming(DP) score\n",
        "\n",
        "What else can be done?\n",
        "Given a fragment and its potential replacement, we can apply **dynamic programming** to find the most probable \"translation\" path between them. We will use the same n-gram mapping vocabulary, because its frequencies give us \"translation probability\" of each n-gram pair. The final path score can be calculated as maximum sum of log probabilities of matching n-grams along this path.\n",
        "Let's look at an example. "
      ]
    },
    {
      "cell_type": "code",
      "execution_count": null,
      "metadata": {
        "id": "05Qf9wgHU_UR"
      },
      "outputs": [],
      "source": [
        "joint_vocab, orig_vocab, misspelled_vocab, max_len = load_ngram_mappings_for_dp(\"spellmapper_asr_customization_en/replacement_vocab_filt.txt\")\n",
        "\n",
        "fragment = \"and hydrod\"\n",
        "replacement = \"anhydride\"\n",
        "fragment_spaced = \" \".join(list(fragment.replace(\" \", \"_\")))\n",
        "replacement_spaced = \" \".join(list(replacement.replace(\" \", \"_\")))\n",
        "path = get_alignment_by_dp(\n",
        "    replacement_spaced,\n",
        "    fragment_spaced,\n",
        "    dp_data=(joint_vocab, orig_vocab, misspelled_vocab, max_len)\n",
        ")\n",
        "print(\"Dynamic Programming path:\")\n",
        "for fragment_ngram, replacement_ngram, score, sum_score, joint_freq, orig_freq, misspelled_freq in path:\n",
        "    print(\n",
        "        \"\\t\",\n",
        "        \"frag=\",\n",
        "        fragment_ngram,\n",
        "        \"; repl=\",\n",
        "        replacement_ngram,\n",
        "        \"; score=\",\n",
        "        score,\n",
        "        \"; sum_score=\",\n",
        "        sum_score,\n",
        "        \"; joint_freq=\",\n",
        "        joint_freq,\n",
        "        \"; orig_freq=\",\n",
        "        orig_freq,\n",
        "        \"; misspelled_freq=\",\n",
        "        misspelled_freq,\n",
        "    )\n",
        "\n",
        "print(\"Final path score is in path[-1][3]: \", path[-1][3])\n",
        "print(\"Dynamic programming(DP) score per symbol is final score divided by len(fragment): \", path[-1][3] / (len(fragment)))\n"
      ]
    },
    {
      "cell_type": "markdown",
      "metadata": {
        "id": "hgfKPKckaLnc"
      },
      "source": [
        "The idea is that we can skip replacements whose average DP score per symbol is below some predefined minimum, say -1.5.\n",
        "Note that dynamic programming works slow because of quadratic complexity, but it allows to get rid of some false positives. Let's apply it on the same test set."
      ]
    },
    {
      "cell_type": "code",
      "execution_count": null,
      "metadata": {
        "id": "UhSXh7ht_JRn"
      },
      "outputs": [],
      "source": [
        "!python nemo/examples/nlp/spellchecking_asr_customization/postprocess_and_update_manifest.py \\\n",
        "  --input_manifest ctc_baseline_transcript.json \\\n",
        "  --short2full_name short2full.txt \\\n",
        "  --output_manifest ctc_corrected_transcript_dp.json \\\n",
        "  --spellmapper_result spellmapper_output.txt \\\n",
        "  --replace_hyphen_to_space \\\n",
        "  --field_name pred_text \\\n",
        "  --use_dp \\\n",
        "  --ngram_mappings spellmapper_asr_customization_en/replacement_vocab_filt.txt \\\n",
        "  --min_dp_score_per_symbol -1.5"
      ]
    },
    {
      "cell_type": "code",
      "execution_count": null,
      "metadata": {
        "id": "u8R5YHB3vPC8"
      },
      "outputs": [],
      "source": [
        "!python nemo/examples/asr/speech_to_text_eval.py \\\n",
        "  dataset_manifest=ctc_corrected_transcript_dp.json \\\n",
        "  only_score_manifest=True"
      ]
    },
    {
      "attachments": {},
      "cell_type": "markdown",
      "metadata": {
        "id": "upvTbkFAeYtR"
      },
      "source": [
        "# Final notes\n",
        "1. Bash-script with example of inference pipeline [run_infer.sh](https://github.com/NVIDIA/NeMo/blob/main/examples/nlp/spellchecking_asr_customization/run_infer.sh)\n",
        "\n",
        "2. Check our paper: [SpellMapper: A non-autoregressive neural spellchecker for ASR customization with candidate retrieval based on n-gram mappings](https://arxiv.org/abs/2306.02317)\n",
        "\n",
        "3. To reproduce evaluation experiments from this paper see these scripts:\n",
        " - [test_on_kensho.sh](https://github.com/bene-ges/nemo_compatible/blob/main/scripts/nlp/en_spellmapper/evaluation/test_on_kensho.sh)\n",
        " - [test_on_userlibri.sh](https://github.com/bene-ges/nemo_compatible/blob/main/scripts/nlp/en_spellmapper/evaluation/test_on_kensho.sh)\n",
        " - [test_on_spoken_wikipedia.sh](https://github.com/bene-ges/nemo_compatible/blob/main/scripts/nlp/en_spellmapper/evaluation/test_on_kensho.sh)\n",
        "\n",
        "4. To reproduce creation of training data see [README.md](https://github.com/bene-ges/nemo_compatible/blob/main/scripts/nlp/en_spellmapper/README.md)\n",
        "\n",
        "5. To run training see [run_training.sh](https://github.com/NVIDIA/NeMo/blob/main/examples/nlp/spellchecking_asr_customization/run_training.sh)\n",
        "\n",
        "6. Promising future research directions would be:\n",
        "  - add a simple trainable classifier on top of SpellMapper predictions instead of using multiple thresholds\n",
        "  - retrain with adding more various false positives to the training data"
      ]
    }
  ],
  "metadata": {
    "accelerator": "GPU",
    "colab": {
      "gpuType": "T4",
      "provenance": [],
      "toc_visible": true
    },
    "kernelspec": {
      "display_name": "Python 3",
      "name": "python3"
    },
    "language_info": {
      "name": "python"
    }
  },
  "nbformat": 4,
  "nbformat_minor": 0
}<|MERGE_RESOLUTION|>--- conflicted
+++ resolved
@@ -85,11 +85,7 @@
         "# Install NeMo library. If you are running locally (rather than on Google Colab), comment out the below lines\n",
         "# and instead follow the instructions at https://github.com/NVIDIA/NeMo#Installation\n",
         "GITHUB_ACCOUNT = \"NVIDIA\"\n",
-<<<<<<< HEAD
-        "BRANCH = 'r1.21.0'\n",
-=======
         "BRANCH = 'main'\n",
->>>>>>> 1fede572
         "!python -m pip install git+https://github.com/{GITHUB_ACCOUNT}/NeMo.git@{BRANCH}#egg=nemo_toolkit[all]\n",
         "\n",
         "# Download local version of NeMo scripts. If you are running locally and want to use your own local NeMo code,\n",
