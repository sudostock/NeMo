--- conflicted
+++ resolved
@@ -107,7 +107,6 @@
   TE_DIR="$INSTALL_DIR/TransformerEngine"
   if [ ! -d "$TE_DIR/.git" ]; then
     rm -rf "$TE_DIR" &&
-<<<<<<< HEAD
       cd $(dirname "$TE_DIR")
     git clone ${TE_REPO}
   fi
@@ -115,15 +114,6 @@
   git checkout -f $TE_TAG
   patch -p1 </tmp/NeMo/external/patches/nemo_2.3.0_te.patch
   popd
-=======
-      cd $(dirname "$TE_DIR") &&
-      git clone ${TE_REPO}
-  fi &&
-    pushd $TE_DIR &&
-    git checkout -f $TE_TAG &&
-    patch -p1 < /tmp/NeMo/external/patches/nemo_2.3.0_te.patch &&
-    popd
->>>>>>> 67fa3432
 
   if [[ "$mode" == "build" ]]; then
     if [[ "${NVIDIA_PYTORCH_VERSION}" != "" ]]; then
