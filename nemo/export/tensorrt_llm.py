--- conflicted
+++ resolved
@@ -121,16 +121,11 @@
         n_gpus: int = 1,
         tensor_parallel_size: int = None,
         pipeline_parallel_size: int = None,
-<<<<<<< HEAD
         gpus_per_node: int = None,
-        max_input_token: int = 256,
-        max_output_token: int = 256,
-=======
         max_input_len: int = 256,
         max_output_len: int = 256,
         max_input_token: Optional[int] = None,
         max_output_token: Optional[int] = None,
->>>>>>> 69954ef6
         max_batch_size: int = 8,
         max_prompt_embedding_table_size=None,
         use_parallel_embedding: bool = False,
@@ -157,16 +152,11 @@
             n_gpus (int): number of GPUs to use for inference.
             tensor_parallel_size (int): tensor parallelism.
             pipeline_parallel_size (int): pipeline parallelism.
-<<<<<<< HEAD
             gpus_per_node (int): number of gpus per node.
-            max_input_token (int): max input length.
-            max_output_token (int): max output length.
-=======
             max_input_len (int): max input length.
             max_output_len (int): max output length.
             max_input_token (int): max input length. Deprecated, use max_input_len instead.
             max_output_token (int): max output length. Deprecated, use max_output_len instead.
->>>>>>> 69954ef6
             max_batch_size (int): max batch size.
             max_prompt_embedding_table_size (int): max prompt embedding size.
             use_parallel_embedding (bool): whether to use parallel embedding feature of TRT-LLM or not
