--- conflicted
+++ resolved
@@ -13,13 +13,6 @@
 # limitations under the License.
 
 import collections
-<<<<<<< HEAD
-import itertools
-from typing import Callable, Iterable, Optional, Union
-
-import torch
-from apex.contrib.optimizers.distributed_fused_adam import DistributedFusedAdam, _disable_pre_forward_hook
-=======
 from typing import Callable, Dict, Iterable, Optional, Union
 
 import torch
@@ -28,7 +21,6 @@
     _disable_pre_forward_hook,
     _multi_tensor_copy,
 )
->>>>>>> 1fede572
 from megatron.core import parallel_state
 from megatron.core.dist_checkpointing.dict_utils import dict_list_map_inplace
 from megatron.core.dist_checkpointing.mapping import ShardedTensor
@@ -36,38 +28,6 @@
 
 from nemo.utils import str_to_dtype
 
-<<<<<<< HEAD
-def _str_to_dtype(dtype: Union[str, torch.dtype]) -> torch.dtype:
-    if isinstance(dtype, torch.dtype):
-        return dtype
-    name = str(dtype).strip().lower()
-    if name.startswith("torch."):
-        name = name.replace("torch.", "", 1)
-    if name.startswith("fp"):
-        name = name.replace("fp", "float", 1)
-    dtype = dict(
-        float32=torch.float32,
-        float=torch.float32,
-        float64=torch.float64,
-        double=torch.float64,
-        float16=torch.float16,
-        half=torch.float16,
-        bfloat16=torch.bfloat16,
-        bf16=torch.bfloat16,
-        uint8=torch.uint8,
-        byte=torch.uint8,
-        int8=torch.int8,
-        char=torch.int8,
-        int16=torch.int16,
-        short=torch.int16,
-        int32=torch.int32,
-        int=torch.int32,
-        int64=torch.int64,
-        long=torch.int64,
-        bool=torch.bool,
-    )[name]
-    return dtype
-=======
 # Check if Transformer Engine has FP8 tensor class
 HAVE_TE_FP8TENSOR = False
 try:
@@ -82,7 +42,6 @@
 
 def _is_fp8_tensor(tensor: torch.Tensor) -> bool:
     return HAVE_TE_FP8TENSOR and isinstance(tensor, Float8Tensor)
->>>>>>> 1fede572
 
 
 class MegatronDistributedFusedAdam(DistributedFusedAdam):
@@ -138,19 +97,6 @@
             fp32_params = []
             for param_group in param_groups:
                 fp32_params.extend(
-<<<<<<< HEAD
-                    filter(lambda param: getattr(param, '_with_fp32_optimizer', False), param_group['params'],)
-                )
-            if fp32_params:
-                assert self.dtype == torch.float32, (
-                    'Param requires FP32 state, ' f'but optimizer is initialized with {dtype}'
-                )
-                self.init_params_bucket(
-                    fp32_params, grad_sync_dtype=torch.float32,
-                )
-
-    def _make_post_backward_hook(self, param: torch.nn.Parameter, param_group_id: int, param_id: int,) -> Callable:
-=======
                     filter(lambda param: getattr(param, '_with_fp32_optimizer', False), param_group['params'])
                 )
             if fp32_params:
@@ -166,7 +112,6 @@
         pass
 
     def _make_post_backward_hook(self, param: torch.nn.Parameter, param_group_id: int, param_id: int) -> Callable:
->>>>>>> 1fede572
         def hook(*unused):
             if getattr(param, '_pre_forward_hook_is_enabled', False):
                 raise RuntimeError(
@@ -189,22 +134,6 @@
 
         return hook
 
-<<<<<<< HEAD
-    def try_grad_sync(self, params: Iterable[torch.nn.Parameter]) -> None:
-        def is_grad_copy_enabled(param: torch.nn.Parameter) -> bool:
-            return not getattr(param, '_disable_greedy_grad_copy', False) and not getattr(
-                param, '_disable_overlap_grad_sync', False
-            )
-
-        params = list(filter(is_grad_copy_enabled, params))
-        for p in params:
-            self._grad_copy(p)
-        self._try_start_bucket_grad_sync(params=params)
-
-    def zero_grad(self, *args, **kwargs) -> None:
-        super().zero_grad(*args, **kwargs)
-
-=======
     def init_params(
         self,
         params: Optional[Iterable[torch.nn.Parameter]] = None,
@@ -385,7 +314,6 @@
     def zero_grad(self, *args, **kwargs) -> None:
         super().zero_grad(*args, **kwargs)
 
->>>>>>> 1fede572
         # Reset main grads
         if self.contiguous_grad_buffer:
             for param in self.parameters():
@@ -405,11 +333,7 @@
         if force or self._grad_norm is None:
 
             # Compute norm of local gradients for distributed optimizer
-<<<<<<< HEAD
-            grad_norm_sq = self._local_grad_norm(parameters=parameters, norm_type=norm_type,)
-=======
             grad_norm_sq = self._local_grad_norm(parameters=parameters, norm_type=norm_type)
->>>>>>> 1fede572
             if self.redundant_size > 1:
                 grad_norm_sq /= self.redundant_size
 
@@ -422,8 +346,6 @@
         # Use cached grad norm
         return super().grad_norm()
 
-<<<<<<< HEAD
-=======
     @torch.no_grad()
     def _param_copy_fragments(self, fragments: Iterable[DistributedFusedAdam.ParameterFragment]) -> None:
         """Update parameter fragments with values from parameter buckets
@@ -589,7 +511,6 @@
         # Handle any remaining dtype conversions
         super()._check_params_shard_dtypes(params_buckets)
 
->>>>>>> 1fede572
     def sharded_state_dict(self, model_sharded_state_dict):
         optimizer_state_dict = self.state_dict()
 
