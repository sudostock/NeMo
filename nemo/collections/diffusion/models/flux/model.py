# Copyright (c) 2024, NVIDIA CORPORATION.  All rights reserved.
#
# Licensed under the Apache License, Version 2.0 (the "License");
# you may not use this file except in compliance with the License.
# You may obtain a copy of the License at
#
#     http://www.apache.org/licenses/LICENSE-2.0
#
# Unless required by applicable law or agreed to in writing, software
# distributed under the License is distributed on an "AS IS" BASIS,
# WITHOUT WARRANTIES OR CONDITIONS OF ANY KIND, either express or implied.
# See the License for the specific language governing permissions and
# limitations under the License.

from dataclasses import dataclass
from pathlib import Path
from typing import Callable, Optional

import numpy as np
<<<<<<< HEAD
import lightning.pytorch as L
=======
import pytorch_lightning as L
>>>>>>> 066e4b4f
import torch
from diffusers import FluxTransformer2DModel
from megatron.core.models.common.vision_module.vision_module import VisionModule
from megatron.core.optimizer import OptimizerConfig
from megatron.core.transformer.enums import ModelType
from megatron.core.transformer.transformer_config import TransformerConfig
<<<<<<< HEAD
from megatron.core.dist_checkpointing.mapping import ShardedStateDict
from megatron.core.transformer.utils import openai_gelu, sharded_state_dict_default
from megatron.core.dist_checkpointing.utils import replace_prefix_for_sharding

=======
from megatron.core.transformer.utils import openai_gelu
>>>>>>> 066e4b4f
from safetensors.torch import load_file as load_safetensors
from safetensors.torch import save_file as save_safetensors
from torch import nn
from torch.nn import functional as F

from nemo.collections.diffusion.encoders.conditioner import FrozenCLIPEmbedder, FrozenT5Embedder
from nemo.collections.diffusion.models.dit.dit_layer_spec import (
    AdaLNContinuous,
    FluxSingleTransformerBlock,
    MMDiTLayer,
    get_flux_double_transformer_engine_spec,
    get_flux_single_transformer_engine_spec,
)
from nemo.collections.diffusion.models.flux.layers import EmbedND, MLPEmbedder, TimeStepEmbedder
from nemo.collections.diffusion.sampler.flow_matching.flow_match_euler_discrete import FlowMatchEulerDiscreteScheduler
from nemo.collections.diffusion.utils.flux_ckpt_converter import _import_qkv, _import_qkv_bias
from nemo.collections.diffusion.vae.autoencoder import AutoEncoder, AutoEncoderConfig
from nemo.collections.llm import fn
from nemo.lightning import io, teardown
from nemo.lightning.megatron_parallel import MaskedTokenLossReduction
from nemo.lightning.pytorch.optim import MegatronOptimizerModule, OptimizerModule
from nemo.utils import logging


# pylint: disable=C0116
def flux_data_step(dataloader_iter):
    # latents = torch.randn(4096, b, 64)
    # prompt_embeds = torch.randn(256, b, 4096)
    # pooled_prompt_embeds = torch.randn(b, 768)
    # timestep = torch.randn(b)
    # latent_image_ids = torch.randn(b, 4096, 3)
    # text_ids = torch.randn(b, 256, 3)
    # guidance = torch.randn(b)
    #
    # return latents, prompt_embeds, pooled_prompt_embeds, timestep, latent_image_ids, text_ids, guidance
    batch = next(dataloader_iter)
    if isinstance(batch, tuple) and len(batch) == 3:
        _batch = batch[0]
    else:
        _batch = batch

    _batch['loss_mask'] = torch.Tensor([1.0]).cuda(non_blocking=True)
    return _batch


@dataclass
class FluxConfig(TransformerConfig, io.IOMixin):
    ## transformer related
    num_layers: int = 1  # dummy setting
    num_joint_layers: int = 19
    num_single_layers: int = 38
    hidden_size: int = 3072
    num_attention_heads: int = 24
    activation_func: Callable = openai_gelu
    add_qkv_bias: bool = True
    in_channels: int = 64
    context_dim: int = 4096
    model_channels: int = 256
    patch_size: int = 1
    guidance_embed: bool = False
    vec_in_dim: int = 768
    rotary_interleaved: bool = True
    layernorm_epsilon: float = 1e-06
    hidden_dropout: float = 0
    attention_dropout: float = 0
    use_cpu_initialization: bool = True

    guidance_scale: float = 3.5
    data_step_fn: Callable = flux_data_step
    ckpt_path: Optional[str] = None
    load_dist_ckpt: bool = False
<<<<<<< HEAD
    do_convert_from_hf: bool = False
    save_converted_model_to = None
=======
    convert_from_hf: bool = False
>>>>>>> 066e4b4f

    def configure_model(self):
        model = Flux(config=self)
        return model


@dataclass
class T5Config:
    version: Optional[str] = "google/t5-v1_1-xxl"
    max_length: Optional[int] = 512


@dataclass
class ClipConfig:
    version: Optional[str] = "openai/clip-vit-large-patch14"
    max_length: Optional[int] = 77
    always_return_pooled: Optional[bool] = True


@dataclass
class FluxModelParams:
    flux_config: FluxConfig = FluxConfig()
    vae_config: AutoEncoderConfig = AutoEncoderConfig(ch_mult=[1, 2, 4, 4], attn_resolutions=[])
    clip_params: ClipConfig = ClipConfig()
    t5_params: T5Config = T5Config()
    scheduler_steps: int = 1000
    device: str = 'cuda'


# pylint: disable=C0116


class Flux(VisionModule):
    """
    NeMo implementation of Flux model, with flux transformer and single flux transformer blocks implemented with
    Megatron Core.

    Args:
        config (FluxConfig): Configuration object containing the necessary parameters for setting up the model,
                              such as the number of channels, hidden size, attention heads, and more.

    Attributes:
        out_channels (int): The number of output channels for the model.
        hidden_size (int): The size of the hidden layers.
        num_attention_heads (int): The number of attention heads for the transformer.
        patch_size (int): The size of the image patches.
        in_channels (int): The number of input channels for the image.
        guidance_embed (bool): A flag to indicate if guidance embedding should be used.
        pos_embed (EmbedND): Position embedding layer for the model.
        img_embed (nn.Linear): Linear layer to embed image input into the hidden space.
        txt_embed (nn.Linear): Linear layer to embed text input into the hidden space.
        timestep_embedding (TimeStepEmbedder): Embedding layer for timesteps, used in generative models.
        vector_embedding (MLPEmbedder): MLP embedding for vector inputs.
        guidance_embedding (nn.Module or nn.Identity): Optional MLP embedding for guidance, or identity if not used.
        double_blocks (nn.ModuleList): A list of transformer blocks for the double block layers.
        single_blocks (nn.ModuleList): A list of transformer blocks for the single block layers.
        norm_out (AdaLNContinuous): Normalization layer for the output.
        proj_out (nn.Linear): Final linear layer for output projection.
<<<<<<< HEAD

    Methods:
        forward: Performs a forward pass through the network, processing images, text, timesteps, and guidance.
        load_from_pretrained: Loads model weights from a pretrained checkpoint, with optional support for distribution
                              and conversion from Hugging Face format.

=======

    Methods:
        forward: Performs a forward pass through the network, processing images, text, timesteps, and guidance.
        load_from_pretrained: Loads model weights from a pretrained checkpoint, with optional support for distribution
                              and conversion from Hugging Face format.

>>>>>>> 066e4b4f
    """

    def __init__(self, config: FluxConfig):
        # pylint: disable=C0116
        super().__init__(config)
        self.out_channels = config.in_channels
        self.hidden_size = config.hidden_size
        self.num_attention_heads = config.num_attention_heads
        self.patch_size = config.patch_size
        self.in_channels = config.in_channels
        self.guidance_embed = config.guidance_embed

        self.pos_embed = EmbedND(dim=self.hidden_size, theta=10000, axes_dim=[16, 56, 56])
        self.img_embed = nn.Linear(config.in_channels, self.hidden_size)
        self.txt_embed = nn.Linear(config.context_dim, self.hidden_size)
        self.timestep_embedding = TimeStepEmbedder(config.model_channels, self.hidden_size)
        self.vector_embedding = MLPEmbedder(in_dim=config.vec_in_dim, hidden_dim=self.hidden_size)
        if config.guidance_embed:
            self.guidance_embedding = (
                MLPEmbedder(in_dim=config.model_channels, hidden_dim=self.hidden_size)
                if config.guidance_embed
                else nn.Identity()
            )

        self.double_blocks = nn.ModuleList(
            [
                MMDiTLayer(
                    config=config,
                    submodules=get_flux_double_transformer_engine_spec().submodules,
                    layer_number=i,
                    context_pre_only=False,
                )
                for i in range(config.num_joint_layers)
            ]
        )

        self.single_blocks = nn.ModuleList(
            [
                FluxSingleTransformerBlock(
                    config=config,
                    submodules=get_flux_single_transformer_engine_spec().submodules,
                    layer_number=i,
                )
                for i in range(config.num_single_layers)
            ]
        )

        self.norm_out = AdaLNContinuous(config=config, conditioning_embedding_dim=self.hidden_size)
        self.proj_out = nn.Linear(self.hidden_size, self.patch_size * self.patch_size * self.out_channels, bias=True)
        if self.config.ckpt_path is not None:
            self.load_from_pretrained(
                self.config.ckpt_path,
<<<<<<< HEAD
                do_convert_from_hf=self.config.do_convert_from_hf,
                load_dist_ckpt=self.config.load_dist_ckpt,
                save_converted_model_to=self.config.save_converted_model_to,
=======
                do_convert_from_hf=self.config.convert_from_hf,
                load_dist_ckpt=self.config.load_dist_ckpt,
>>>>>>> 066e4b4f
            )

    def forward(
        self,
        img: torch.Tensor,
        txt: torch.Tensor = None,
        y: torch.Tensor = None,
        timesteps: torch.LongTensor = None,
        img_ids: torch.Tensor = None,
        txt_ids: torch.Tensor = None,
        guidance: torch.Tensor = None,
        controlnet_double_block_samples: torch.Tensor = None,
        controlnet_single_block_samples: torch.Tensor = None,
    ):
        """
        Forward pass through the model, processing image, text, and additional inputs like guidance and timesteps.

        Args:
            img (torch.Tensor):
                The image input tensor.
            txt (torch.Tensor, optional):
                The text input tensor (default is None).
            y (torch.Tensor, optional):
                The vector input for embedding (default is None).
            timesteps (torch.LongTensor, optional):
                The timestep input, typically used in generative models (default is None).
            img_ids (torch.Tensor, optional):
                Image IDs for positional encoding (default is None).
            txt_ids (torch.Tensor, optional):
                Text IDs for positional encoding (default is None).
            guidance (torch.Tensor, optional):
                Guidance input for conditioning (default is None).
            controlnet_double_block_samples (torch.Tensor, optional):
                Optional controlnet samples for double blocks (default is None).
            controlnet_single_block_samples (torch.Tensor, optional):
                Optional controlnet samples for single blocks (default is None).

        Returns:
            torch.Tensor: The final output tensor from the model after processing all inputs.
        """
        hidden_states = self.img_embed(img)
        encoder_hidden_states = self.txt_embed(txt)

        timesteps = timesteps.to(img.dtype) * 1000
        vec_emb = self.timestep_embedding(timesteps)

        if guidance is not None:
            vec_emb = vec_emb + self.guidance_embedding(self.timestep_embedding.time_proj(guidance * 1000))
        vec_emb = vec_emb + self.vector_embedding(y)

        ids = torch.cat((txt_ids, img_ids), dim=1)
        rotary_pos_emb = self.pos_embed(ids)
        for id_block, block in enumerate(self.double_blocks):
            hidden_states, encoder_hidden_states = block(
                hidden_states=hidden_states,
                encoder_hidden_states=encoder_hidden_states,
                rotary_pos_emb=rotary_pos_emb,
                emb=vec_emb,
            )

            if controlnet_double_block_samples is not None:
                interval_control = len(self.double_blocks) / len(controlnet_double_block_samples)
                interval_control = int(np.ceil(interval_control))
                hidden_states = hidden_states + controlnet_double_block_samples[id_block // interval_control]

        hidden_states = torch.cat([encoder_hidden_states, hidden_states], dim=0)

        for id_block, block in enumerate(self.single_blocks):
            hidden_states = block(
                hidden_states=hidden_states,
                rotary_pos_emb=rotary_pos_emb,
                emb=vec_emb,
            )

            if controlnet_single_block_samples is not None:
                interval_control = len(self.single_blocks) / len(controlnet_single_block_samples)
                interval_control = int(np.ceil(interval_control))
                hidden_states = torch.cat(
                    [
                        hidden_states[: encoder_hidden_states.shape[0]],
                        hidden_states[encoder_hidden_states.shape[0] :]
                        + controlnet_single_block_samples[id_block // interval_control],
                    ]
                )

        hidden_states = hidden_states[encoder_hidden_states.shape[0] :, ...]

        hidden_states = self.norm_out(hidden_states, vec_emb)
        output = self.proj_out(hidden_states)

        return output

    def load_from_pretrained(
        self, ckpt_path, do_convert_from_hf=False, save_converted_model_to=None, load_dist_ckpt=False
    ):
        # pylint: disable=C0116
        if load_dist_ckpt:
            from megatron.core import dist_checkpointing

            sharded_state_dict = dict(state_dict=self.sharded_state_dict(prefix="module."))
            loaded_state_dict = dist_checkpointing.load(
                sharded_state_dict=sharded_state_dict, checkpoint_dir=ckpt_path
            )
            ckpt = {k.removeprefix("module."): v for k, v in loaded_state_dict["state_dict"].items()}
        else:
            if do_convert_from_hf:
                ckpt = flux_transformer_converter(ckpt_path, self.transformer.config)
                if save_converted_model_to is not None:
<<<<<<< HEAD
                    os.makedirs(save_converted_model_to, exist_ok=True)
=======
>>>>>>> 066e4b4f
                    save_path = os.path.join(save_converted_model_to, 'nemo_flux_transformer.safetensors')
                    save_safetensors(ckpt, save_path)
                    logging.info(f'saving converted transformer checkpoint to {save_path}')
            else:
                ckpt = load_safetensors(ckpt_path)
        missing, unexpected = self.load_state_dict(ckpt, strict=False)
        missing = [k for k in missing if not k.endswith('_extra_state')]
        # These keys are mcore specific and should not affect the model performance
        if len(missing) > 0:
            logging.info(
                f"The following keys are missing during checkpoint loading, "
                f"please check the ckpt provided or the image quality may be compromised.\n {missing}"
            )
            logging.info(f"Found unexepected keys: \n {unexpected}")
        logging.info(f"Restored flux model weights from {ckpt_path}")

<<<<<<< HEAD
    def sharded_state_dict(
            self, prefix='',
            sharded_offsets: tuple = (),
            metadata: dict=None) -> ShardedStateDict:
        sharded_state_dict = {}
        layer_prefix = f'{prefix}double_blocks.'
        for layer in self.double_blocks:
            offset = layer._get_layer_offset(self.config)

            global_layer_offset = layer.layer_number
            state_dict_prefix = f'{layer_prefix}{global_layer_offset - offset}.'
            sharded_prefix = f'{layer_prefix}{global_layer_offset}.'
            sharded_pp_offset = []

            layer_sharded_state_dict = layer.sharded_state_dict(
                state_dict_prefix, sharded_pp_offset, metadata
            )
            replace_prefix_for_sharding(layer_sharded_state_dict, state_dict_prefix, sharded_prefix)

            sharded_state_dict.update(layer_sharded_state_dict)

        layer_prefix = f'{prefix}single_blocks.'
        for layer in self.single_blocks:
            offset = layer._get_layer_offset(self.config)

            global_layer_offset = layer.layer_number
            state_dict_prefix = f'{layer_prefix}{global_layer_offset - offset}.'
            sharded_prefix = f'{layer_prefix}{global_layer_offset}.'
            sharded_pp_offset = []

            layer_sharded_state_dict = layer.sharded_state_dict(
                state_dict_prefix, sharded_pp_offset, metadata
            )
            replace_prefix_for_sharding(layer_sharded_state_dict, state_dict_prefix, sharded_prefix)

            sharded_state_dict.update(layer_sharded_state_dict)

        for name, module in self.named_children():
            if not (module is self.single_blocks or module is self.double_blocks):
                sharded_state_dict.update(
                    sharded_state_dict_default(
                        module, f'{prefix}{name}.', sharded_offsets, metadata
                    )
                )
        return sharded_state_dict

=======
>>>>>>> 066e4b4f

class MegatronFluxModel(L.LightningModule, io.IOMixin, io.ConnectorMixin, fn.FNMixin):
    '''
    Megatron wrapper for flux.

    Args:
        flux_params (FluxModelParams): Parameters to configure the Flux model.
    '''

    def __init__(
        self,
        flux_params: FluxModelParams,
        optim: Optional[OptimizerModule] = None,
    ):
        # pylint: disable=C0116
        self.params = flux_params
        self.config = flux_params.flux_config
        super().__init__()
        self._training_loss_reduction = None
        self._validation_loss_reduction = None

        self.vae_config = self.params.vae_config
        self.clip_params = self.params.clip_params
        self.t5_params = self.params.t5_params
        self.optim = optim or MegatronOptimizerModule(config=OptimizerConfig(lr=1e-4, use_distributed_optimizer=False))
        self.optim.connect(self)
        self.model_type = ModelType.encoder_or_decoder
        self.text_precached = self.t5_params is None or self.clip_params is None
        self.image_precached = self.vae_config is None

    def configure_model(self):
        # pylint: disable=C0116
        if not hasattr(self, "module"):
            self.module = self.config.configure_model()
        self.configure_vae(self.vae_config)
        self.configure_scheduler()
        self.configure_text_encoders(self.clip_params, self.t5_params)
        for name, param in self.module.named_parameters():
            if self.config.num_single_layers == 0:
                if 'context' in name or 'added' in name:
                    param.requires_grad = False
            # When getting rid of concat, the projection bias in attention and mlp bias are identical
            # So this bias is skipped and not included in the computation graph
            if 'single_blocks' in name and 'self_attention.linear_proj.bias' in name:
                param.requires_grad = False

    def configure_scheduler(self):
        # pylint: disable=C0116
        self.scheduler = FlowMatchEulerDiscreteScheduler(
            num_train_timesteps=self.params.scheduler_steps,
        )

    def configure_vae(self, vae):
        # pylint: disable=C0116
        if isinstance(vae, nn.Module):
            self.vae = vae.eval().cuda()
            self.vae_scale_factor = 2 ** (len(self.vae.params.ch_mult))
            for param in self.vae.parameters():
                param.requires_grad = False
        elif isinstance(vae, AutoEncoderConfig):
            self.vae = AutoEncoder(vae).eval().cuda()
            self.vae_scale_factor = 2 ** (len(vae.ch_mult))
            for param in self.vae.parameters():
                param.requires_grad = False
        else:
            logging.info("Vae not provided, assuming the image input is precached...")
            self.vae = None
            self.vae_scale_factor = 16

    def configure_text_encoders(self, clip, t5):
        # pylint: disable=C0116
        if isinstance(clip, nn.Module):
            self.clip = clip
        elif isinstance(clip, ClipConfig):
            self.clip = FrozenCLIPEmbedder(
                version=self.clip_params.version,
                max_length=self.clip_params.max_length,
                always_return_pooled=self.clip_params.always_return_pooled,
                device=torch.cuda.current_device(),
            )
        else:
            logging.info("CLIP encoder not provided, assuming the text embeddings is precached...")
            self.clip = None

        if isinstance(t5, nn.Module):
            self.t5 = t5
        elif isinstance(t5, T5Config):
            self.t5 = FrozenT5Embedder(
                self.t5_params.version, max_length=self.t5_params.max_length, device=torch.cuda.current_device()
            )
        else:
            logging.info("T5 encoder not provided, assuming the text embeddings is precached...")
            self.t5 = None

    # pylint: disable=C0116
    def data_step(self, dataloader_iter):
        return self.config.data_step_fn(dataloader_iter)

    def forward(self, *args, **kwargs):
        return self.module(*args, **kwargs)

    def training_step(self, batch, batch_idx=None) -> torch.Tensor:
        # In mcore the loss-function is part of the forward-pass (when labels are provided)
        return self.forward_step(batch)

    def validation_step(self, batch, batch_idx=None) -> torch.Tensor:
        # In mcore the loss-function is part of the forward-pass (when labels are provided)

        return self.forward_step(batch)

    # pylint: disable=C0116
    def forward_step(self, batch) -> torch.Tensor:
        # pylint: disable=C0116
        if self.optim.config.bf16:
            self.autocast_dtype = torch.bfloat16
        elif self.optim.config.fp16:
            self.autocast_dtype = torch.float
        else:
            self.autocast_dtype = torch.float32

        if self.image_precached:
            latents = batch['latents'].cuda(non_blocking=True)
        else:
            img = batch['images'].cuda(non_blocking=True)
            latents = self.vae.encode(img).to(dtype=self.autocast_dtype)
        latents, noise, packed_noisy_model_input, latent_image_ids, guidance_vec, timesteps = (
            self.prepare_image_latent(latents)
        )
        if self.text_precached:
            prompt_embeds = batch['prompt_embeds'].cuda(non_blocking=True).transpose(0, 1)
            pooled_prompt_embeds = batch['pooled_prompt_embeds'].cuda(non_blocking=True)
            text_ids = batch['text_ids'].cuda(non_blocking=True)
        else:
            txt = batch['txt']
            prompt_embeds, pooled_prompt_embeds, text_ids = self.encode_prompt(
                txt, device=latents.device, dtype=latents.dtype
            )
        with torch.cuda.amp.autocast(
            self.autocast_dtype in (torch.half, torch.bfloat16),
            dtype=self.autocast_dtype,
        ):
            noise_pred = self.forward(
                img=packed_noisy_model_input,
                txt=prompt_embeds,
                y=pooled_prompt_embeds,
                timesteps=timesteps / 1000,
                img_ids=latent_image_ids,
                txt_ids=text_ids,
                guidance=guidance_vec,
            )

        noise_pred = self._unpack_latents(
            noise_pred.transpose(0, 1),
            int(latents.shape[2] * self.vae_scale_factor // 2),
            int(latents.shape[3] * self.vae_scale_factor // 2),
            vae_scale_factor=self.vae_scale_factor,
        ).transpose(0, 1)

        target = noise - latents
        loss = F.mse_loss(noise_pred.float(), target.float(), reduction="mean")
        return loss

    def encode_prompt(self, prompt, device='cuda', dtype=torch.float32):
        # pylint: disable=C0116
        prompt_embeds = self.t5(prompt).transpose(0, 1)
        _, pooled_prompt_embeds = self.clip(prompt)
        text_ids = torch.zeros(prompt_embeds.shape[1], prompt_embeds.shape[0], 3).to(device=device, dtype=dtype)

        return prompt_embeds, pooled_prompt_embeds.to(dtype=dtype), text_ids

    def compute_density_for_timestep_sampling(
        self,
        weighting_scheme: str,
        batch_size: int,
        logit_mean: float = 0.0,
        logit_std: float = 1.0,
        mode_scale: float = 1.29,
    ):
        """
        Compute the density for sampling the timesteps when doing SD3 training.

        Courtesy: This was contributed by Rafie Walker in https://github.com/huggingface/diffusers/pull/8528.

        SD3 paper reference: https://arxiv.org/abs/2403.03206v1.
        """
        if weighting_scheme == "logit_normal":
            # See 3.1 in the SD3 paper ($rf/lognorm(0.00,1.00)$).
            u = torch.normal(mean=logit_mean, std=logit_std, size=(batch_size,), device="cpu")
            u = torch.nn.functional.sigmoid(u)
        elif weighting_scheme == "mode":
            u = torch.rand(size=(batch_size,), device="cpu")
            u = 1 - u - mode_scale * (torch.cos(math.pi * u / 2) ** 2 - 1 + u)
        else:
            u = torch.rand(size=(batch_size,), device="cpu")
        return u

    def prepare_image_latent(self, latents):
        # pylint: disable=C0116
        latent_image_ids = self._prepare_latent_image_ids(
            latents.shape[0],
            latents.shape[2],
            latents.shape[3],
            latents.device,
            latents.dtype,
        )

        noise = torch.randn_like(latents, device=latents.device, dtype=latents.dtype)
        batch_size = latents.shape[0]
        u = self.compute_density_for_timestep_sampling(
            "logit_normal",
            batch_size,
        )
        indices = (u * self.scheduler.num_train_timesteps).long()
        timesteps = self.scheduler.timesteps[indices].to(device=latents.device)

        sigmas = self.scheduler.sigmas.to(device=latents.device, dtype=latents.dtype)
        schduler_timesteps = self.scheduler.timesteps.to(device=latents.device)
        step_indices = [(schduler_timesteps == t).nonzero().item() for t in timesteps]
        timesteps = timesteps.to(dtype=latents.dtype)
        sigma = sigmas[step_indices].flatten()

        if len(sigma.shape) < latents.ndim:
            sigma = sigma.unsqueeze(-1)

        noisy_model_input = (1.0 - sigma) * latents + sigma * noise
        packed_noisy_model_input = self._pack_latents(
            noisy_model_input,
            batch_size=latents.shape[0],
            num_channels_latents=latents.shape[1],
            height=latents.shape[2],
            width=latents.shape[3],
        )

        if self.config.guidance_embed:
            guidance_vec = torch.full(
                (noisy_model_input.shape[0],),
                self.config.guidance_scale,
                device=latents.device,
                dtype=latents.dtype,
            )
        else:
            guidance_vec = None

        return (
            latents.transpose(0, 1),
            noise.transpose(0, 1),
            packed_noisy_model_input.transpose(0, 1),
            latent_image_ids,
            guidance_vec,
            timesteps,
        )

    def _unpack_latents(self, latents, height, width, vae_scale_factor):
        # pylint: disable=C0116
        batch_size, num_patches, channels = latents.shape

        height = height // vae_scale_factor
        width = width // vae_scale_factor

        latents = latents.view(batch_size, height, width, channels // 4, 2, 2)
        latents = latents.permute(0, 3, 1, 4, 2, 5)

        latents = latents.reshape(batch_size, channels // (2 * 2), height * 2, width * 2)

        return latents

    def _prepare_latent_image_ids(
        self, batch_size: int, height: int, width: int, device: torch.device, dtype: torch.dtype
    ):
        # pylint: disable=C0116
        latent_image_ids = torch.zeros(height // 2, width // 2, 3)
        latent_image_ids[..., 1] = latent_image_ids[..., 1] + torch.arange(height // 2)[:, None]
        latent_image_ids[..., 2] = latent_image_ids[..., 2] + torch.arange(width // 2)[None, :]

        latent_image_id_height, latent_image_id_width, latent_image_id_channels = latent_image_ids.shape

        latent_image_ids = latent_image_ids[None, :].repeat(batch_size, 1, 1, 1)
        latent_image_ids = latent_image_ids.reshape(
            batch_size, latent_image_id_height * latent_image_id_width, latent_image_id_channels
        )

        return latent_image_ids.to(device=device, dtype=dtype)

    def _pack_latents(self, latents, batch_size, num_channels_latents, height, width):
        # pylint: disable=C0116
        latents = latents.view(batch_size, num_channels_latents, height // 2, 2, width // 2, 2)
        latents = latents.permute(0, 2, 4, 1, 3, 5)
        latents = latents.reshape(batch_size, (height // 2) * (width // 2), num_channels_latents * 4)

        return latents

    def set_input_tensor(self, tensor):
        # pylint: disable=C0116
        pass

    @property
    def training_loss_reduction(self) -> MaskedTokenLossReduction:
        # pylint: disable=C0116
        if not self._training_loss_reduction:
            self._training_loss_reduction = MaskedTokenLossReduction()

        return self._training_loss_reduction

    @property
    def validation_loss_reduction(self) -> MaskedTokenLossReduction:
        # pylint: disable=C0116
        # pylint: disable=C0116
        if not self._validation_loss_reduction:
            self._validation_loss_reduction = MaskedTokenLossReduction(validation_step=True)

        return self._validation_loss_reduction


@io.model_importer(MegatronFluxModel, "hf")
class HFFluxImporter(io.ModelConnector["black-forest-labs/FLUX.1-dev", MegatronFluxModel]):
    '''
    Convert a HF ckpt into NeMo dist-ckpt compatible format.
    '''

    # pylint: disable=C0116
    def init(self) -> MegatronFluxModel:
        return MegatronFluxModel(self.config)

    def apply(self, output_path: Path) -> Path:

        source = FluxTransformer2DModel.from_pretrained(str(self), subfolder="transformer")
        target = self.init()
        trainer = self.nemo_setup(target)
        self.convert_state(source, target)
        print(f"Converted flux transformer to Nemo, saving to {output_path}")

        self.nemo_save(output_path, trainer)

        print(f"Converted flux transformer saved to {output_path}")

        teardown(trainer, target)

        return output_path

    @property
    def config(self) -> FluxConfig:
        source = FluxTransformer2DModel.from_pretrained(str(self), subfolder="transformer")
        source_config = source.config
        flux_config = FluxConfig(
            num_layers=1,  # dummy setting
            num_joint_layers=source_config.num_layers,
            num_single_layers=source_config.num_single_layers,
            hidden_size=source_config.num_attention_heads * source_config.attention_head_dim,
            num_attention_heads=source_config.num_attention_heads,
            activation_func=openai_gelu,
            add_qkv_bias=True,
            in_channels=source_config.in_channels,
            context_dim=source_config.joint_attention_dim,
            model_channels=256,
            patch_size=source_config.patch_size,
            guidance_embed=source_config.guidance_embeds,
            vec_in_dim=source_config.pooled_projection_dim,
            rotary_interleaved=True,
            layernorm_epsilon=1e-06,
            hidden_dropout=0,
            attention_dropout=0,
            use_cpu_initialization=True,
        )

        output = FluxModelParams(
            flux_config=flux_config,
            vae_config=None,
            clip_params=None,
            t5_params=None,
            scheduler_steps=1000,
            device='cuda',
        )
        return output

    def convert_state(self, source, target):
        mapping = {
            'transformer_blocks.*.norm1.linear.weight': 'double_blocks.*.adaln.adaLN_modulation.1.weight',
            'transformer_blocks.*.norm1.linear.bias': 'double_blocks.*.adaln.adaLN_modulation.1.bias',
            'transformer_blocks.*.norm1_context.linear.weight': 'double_blocks.*.adaln_context.adaLN_modulation.1.weight',
            'transformer_blocks.*.norm1_context.linear.bias': 'double_blocks.*.adaln_context.adaLN_modulation.1.bias',
            'transformer_blocks.*.attn.norm_q.weight': 'double_blocks.*.self_attention.q_layernorm.weight',
            'transformer_blocks.*.attn.norm_k.weight': 'double_blocks.*.self_attention.k_layernorm.weight',
            'transformer_blocks.*.attn.norm_added_q.weight': 'double_blocks.*.self_attention.added_q_layernorm.weight',
            'transformer_blocks.*.attn.norm_added_k.weight': 'double_blocks.*.self_attention.added_k_layernorm.weight',
            'transformer_blocks.*.attn.to_out.0.weight': 'double_blocks.*.self_attention.linear_proj.weight',
            'transformer_blocks.*.attn.to_out.0.bias': 'double_blocks.*.self_attention.linear_proj.bias',
            'transformer_blocks.*.attn.to_add_out.weight': 'double_blocks.*.self_attention.added_linear_proj.weight',
            'transformer_blocks.*.attn.to_add_out.bias': 'double_blocks.*.self_attention.added_linear_proj.bias',
            'transformer_blocks.*.ff.net.0.proj.weight': 'double_blocks.*.mlp.linear_fc1.weight',
            'transformer_blocks.*.ff.net.0.proj.bias': 'double_blocks.*.mlp.linear_fc1.bias',
            'transformer_blocks.*.ff.net.2.weight': 'double_blocks.*.mlp.linear_fc2.weight',
            'transformer_blocks.*.ff.net.2.bias': 'double_blocks.*.mlp.linear_fc2.bias',
            'transformer_blocks.*.ff_context.net.0.proj.weight': 'double_blocks.*.context_mlp.linear_fc1.weight',
            'transformer_blocks.*.ff_context.net.0.proj.bias': 'double_blocks.*.context_mlp.linear_fc1.bias',
            'transformer_blocks.*.ff_context.net.2.weight': 'double_blocks.*.context_mlp.linear_fc2.weight',
            'transformer_blocks.*.ff_context.net.2.bias': 'double_blocks.*.context_mlp.linear_fc2.bias',
            'single_transformer_blocks.*.norm.linear.weight': 'single_blocks.*.adaln.adaLN_modulation.1.weight',
            'single_transformer_blocks.*.norm.linear.bias': 'single_blocks.*.adaln.adaLN_modulation.1.bias',
            'single_transformer_blocks.*.proj_mlp.weight': 'single_blocks.*.mlp.linear_fc1.weight',
            'single_transformer_blocks.*.proj_mlp.bias': 'single_blocks.*.mlp.linear_fc1.bias',
            'single_transformer_blocks.*.attn.norm_q.weight': 'single_blocks.*.self_attention.q_layernorm.weight',
            'single_transformer_blocks.*.attn.norm_k.weight': 'single_blocks.*.self_attention.k_layernorm.weight',
            'single_transformer_blocks.*.proj_out.bias': 'single_blocks.*.mlp.linear_fc2.bias',
            'norm_out.linear.bias': 'norm_out.adaLN_modulation.1.bias',
            'norm_out.linear.weight': 'norm_out.adaLN_modulation.1.weight',
            'proj_out.bias': 'proj_out.bias',
            'proj_out.weight': 'proj_out.weight',
            'time_text_embed.guidance_embedder.linear_1.bias': 'guidance_embedding.in_layer.bias',
            'time_text_embed.guidance_embedder.linear_1.weight': 'guidance_embedding.in_layer.weight',
            'time_text_embed.guidance_embedder.linear_2.bias': 'guidance_embedding.out_layer.bias',
            'time_text_embed.guidance_embedder.linear_2.weight': 'guidance_embedding.out_layer.weight',
            'x_embedder.bias': 'img_embed.bias',
            'x_embedder.weight': 'img_embed.weight',
            'time_text_embed.timestep_embedder.linear_1.bias': 'timestep_embedding.time_embedder.in_layer.bias',
            'time_text_embed.timestep_embedder.linear_1.weight': 'timestep_embedding.time_embedder.in_layer.weight',
            'time_text_embed.timestep_embedder.linear_2.bias': 'timestep_embedding.time_embedder.out_layer.bias',
            'time_text_embed.timestep_embedder.linear_2.weight': 'timestep_embedding.time_embedder.out_layer.weight',
            'context_embedder.bias': 'txt_embed.bias',
            'context_embedder.weight': 'txt_embed.weight',
            'time_text_embed.text_embedder.linear_1.bias': 'vector_embedding.in_layer.bias',
            'time_text_embed.text_embedder.linear_1.weight': 'vector_embedding.in_layer.weight',
            'time_text_embed.text_embedder.linear_2.bias': 'vector_embedding.out_layer.bias',
            'time_text_embed.text_embedder.linear_2.weight': 'vector_embedding.out_layer.weight',
        }
        return io.apply_transforms(
            source,
            target,
            mapping=mapping,
            transforms=[
                import_double_block_qkv,
                import_double_block_qkv_bias,
                import_added_qkv,
                import_added_qkv_bias,
                import_single_block_qkv,
                import_single_block_qkv_bias,
                transform_single_proj_out,
            ],
        )


@io.state_transform(
    source_key=(
        "transformer_blocks.*.attn.to_q.weight",
        "transformer_blocks.*.attn.to_k.weight",
        "transformer_blocks.*.attn.to_v.weight",
    ),
    target_key=("double_blocks.*.self_attention.linear_qkv.weight"),
)
def import_double_block_qkv(ctx: io.TransformCTX, q, k, v):
    transformer_config = ctx.target.config
    return _import_qkv(transformer_config, q, k, v)


@io.state_transform(
    source_key=(
        "transformer_blocks.*.attn.to_q.bias",
        "transformer_blocks.*.attn.to_k.bias",
        "transformer_blocks.*.attn.to_v.bias",
    ),
    target_key=("double_blocks.*.self_attention.linear_qkv.bias"),
)
def import_double_block_qkv_bias(ctx: io.TransformCTX, qb, kb, vb):
    transformer_config = ctx.target.config
    return _import_qkv_bias(transformer_config, qb, kb, vb)


@io.state_transform(
    source_key=(
        "transformer_blocks.*.attn.add_q_proj.weight",
        "transformer_blocks.*.attn.add_k_proj.weight",
        "transformer_blocks.*.attn.add_v_proj.weight",
    ),
    target_key=("double_blocks.*.self_attention.added_linear_qkv.weight"),
)
def import_added_qkv(ctx: io.TransformCTX, q, k, v):
    transformer_config = ctx.target.config
    return _import_qkv(transformer_config, q, k, v)


@io.state_transform(
    source_key=(
        "transformer_blocks.*.attn.add_q_proj.bias",
        "transformer_blocks.*.attn.add_k_proj.bias",
        "transformer_blocks.*.attn.add_v_proj.bias",
    ),
    target_key=("double_blocks.*.self_attention.added_linear_qkv.bias"),
)
def import_added_qkv_bias(ctx: io.TransformCTX, qb, kb, vb):
    transformer_config = ctx.target.config
    return _import_qkv_bias(transformer_config, qb, kb, vb)


@io.state_transform(
    source_key=(
        "single_transformer_blocks.*.attn.to_q.weight",
        "single_transformer_blocks.*.attn.to_k.weight",
        "single_transformer_blocks.*.attn.to_v.weight",
    ),
    target_key=("single_blocks.*.self_attention.linear_qkv.weight"),
)
def import_single_block_qkv(ctx: io.TransformCTX, q, k, v):
    transformer_config = ctx.target.config
    return _import_qkv(transformer_config, q, k, v)


@io.state_transform(
    source_key=(
        "single_transformer_blocks.*.attn.to_q.bias",
        "single_transformer_blocks.*.attn.to_k.bias",
        "single_transformer_blocks.*.attn.to_v.bias",
    ),
    target_key=("single_blocks.*.self_attention.linear_qkv.bias"),
)
def import_single_block_qkv_bias(ctx: io.TransformCTX, qb, kb, vb):
    transformer_config = ctx.target.config
    return _import_qkv_bias(transformer_config, qb, kb, vb)


@io.state_transform(
    source_key=('single_transformer_blocks.*.proj_out.weight'),
    target_key=('single_blocks.*.mlp.linear_fc2.weight', 'single_blocks.*.self_attention.linear_proj.weight'),
)
def transform_single_proj_out(proj_weight):
    linear_fc2 = proj_weight.detach()[:, 3072:].clone()
    linear_proj = proj_weight.detach()[:, :3072].clone()
    return linear_fc2, linear_proj


# pylint: disable=C0116<|MERGE_RESOLUTION|>--- conflicted
+++ resolved
@@ -17,25 +17,17 @@
 from typing import Callable, Optional
 
 import numpy as np
-<<<<<<< HEAD
 import lightning.pytorch as L
-=======
-import pytorch_lightning as L
->>>>>>> 066e4b4f
 import torch
 from diffusers import FluxTransformer2DModel
 from megatron.core.models.common.vision_module.vision_module import VisionModule
 from megatron.core.optimizer import OptimizerConfig
 from megatron.core.transformer.enums import ModelType
 from megatron.core.transformer.transformer_config import TransformerConfig
-<<<<<<< HEAD
 from megatron.core.dist_checkpointing.mapping import ShardedStateDict
 from megatron.core.transformer.utils import openai_gelu, sharded_state_dict_default
 from megatron.core.dist_checkpointing.utils import replace_prefix_for_sharding
 
-=======
-from megatron.core.transformer.utils import openai_gelu
->>>>>>> 066e4b4f
 from safetensors.torch import load_file as load_safetensors
 from safetensors.torch import save_file as save_safetensors
 from torch import nn
@@ -62,15 +54,6 @@
 
 # pylint: disable=C0116
 def flux_data_step(dataloader_iter):
-    # latents = torch.randn(4096, b, 64)
-    # prompt_embeds = torch.randn(256, b, 4096)
-    # pooled_prompt_embeds = torch.randn(b, 768)
-    # timestep = torch.randn(b)
-    # latent_image_ids = torch.randn(b, 4096, 3)
-    # text_ids = torch.randn(b, 256, 3)
-    # guidance = torch.randn(b)
-    #
-    # return latents, prompt_embeds, pooled_prompt_embeds, timestep, latent_image_ids, text_ids, guidance
     batch = next(dataloader_iter)
     if isinstance(batch, tuple) and len(batch) == 3:
         _batch = batch[0]
@@ -107,12 +90,8 @@
     data_step_fn: Callable = flux_data_step
     ckpt_path: Optional[str] = None
     load_dist_ckpt: bool = False
-<<<<<<< HEAD
     do_convert_from_hf: bool = False
     save_converted_model_to = None
-=======
-    convert_from_hf: bool = False
->>>>>>> 066e4b4f
 
     def configure_model(self):
         model = Flux(config=self)
@@ -171,21 +150,12 @@
         single_blocks (nn.ModuleList): A list of transformer blocks for the single block layers.
         norm_out (AdaLNContinuous): Normalization layer for the output.
         proj_out (nn.Linear): Final linear layer for output projection.
-<<<<<<< HEAD
 
     Methods:
         forward: Performs a forward pass through the network, processing images, text, timesteps, and guidance.
         load_from_pretrained: Loads model weights from a pretrained checkpoint, with optional support for distribution
                               and conversion from Hugging Face format.
 
-=======
-
-    Methods:
-        forward: Performs a forward pass through the network, processing images, text, timesteps, and guidance.
-        load_from_pretrained: Loads model weights from a pretrained checkpoint, with optional support for distribution
-                              and conversion from Hugging Face format.
-
->>>>>>> 066e4b4f
     """
 
     def __init__(self, config: FluxConfig):
@@ -238,14 +208,9 @@
         if self.config.ckpt_path is not None:
             self.load_from_pretrained(
                 self.config.ckpt_path,
-<<<<<<< HEAD
                 do_convert_from_hf=self.config.do_convert_from_hf,
                 load_dist_ckpt=self.config.load_dist_ckpt,
                 save_converted_model_to=self.config.save_converted_model_to,
-=======
-                do_convert_from_hf=self.config.convert_from_hf,
-                load_dist_ckpt=self.config.load_dist_ckpt,
->>>>>>> 066e4b4f
             )
 
     def forward(
@@ -354,10 +319,7 @@
             if do_convert_from_hf:
                 ckpt = flux_transformer_converter(ckpt_path, self.transformer.config)
                 if save_converted_model_to is not None:
-<<<<<<< HEAD
                     os.makedirs(save_converted_model_to, exist_ok=True)
-=======
->>>>>>> 066e4b4f
                     save_path = os.path.join(save_converted_model_to, 'nemo_flux_transformer.safetensors')
                     save_safetensors(ckpt, save_path)
                     logging.info(f'saving converted transformer checkpoint to {save_path}')
@@ -374,7 +336,6 @@
             logging.info(f"Found unexepected keys: \n {unexpected}")
         logging.info(f"Restored flux model weights from {ckpt_path}")
 
-<<<<<<< HEAD
     def sharded_state_dict(
             self, prefix='',
             sharded_offsets: tuple = (),
@@ -421,8 +382,6 @@
                 )
         return sharded_state_dict
 
-=======
->>>>>>> 066e4b4f
 
 class MegatronFluxModel(L.LightningModule, io.IOMixin, io.ConnectorMixin, fn.FNMixin):
     '''
