--- conflicted
+++ resolved
@@ -15,13 +15,10 @@
 
 from nemo.collections.vlm.recipes import (
     clip_b32,
-<<<<<<< HEAD
     llama_nemotron_nano_vl_8b,
-=======
     gemma3vl_4b,
     gemma3vl_12b,
     gemma3vl_27b,
->>>>>>> 3d2d2abc
     llava15_7b,
     llava15_13b,
     llava_next_7b,
@@ -36,11 +33,8 @@
     "mllama_90b",
     "llava_next_7b",
     "clip_b32",
-<<<<<<< HEAD
     "llama_nemotron_nano_vl_8b",
-=======
     "gemma3vl_4b",
     "gemma3vl_12b",
     "gemma3vl_27b",
->>>>>>> 3d2d2abc
 ]