# Copyright (c) 2024, NVIDIA CORPORATION.  All rights reserved.
#
# Licensed under the Apache License, Version 2.0 (the "License");
# you may not use this file except in compliance with the License.
# You may obtain a copy of the License at
#
#     http://www.apache.org/licenses/LICENSE-2.0
#
# Unless required by applicable law or agreed to in writing, software
# distributed under the License is distributed on an "AS IS" BASIS,
# WITHOUT WARRANTIES OR CONDITIONS OF ANY KIND, either express or implied.
# See the License for the specific language governing permissions and
# limitations under the License.

<<<<<<< HEAD
=======
from typing import Optional, Union

>>>>>>> 42ad3c0a
import torch.utils.data
from lhotse.cut import Cut, CutSet
from lhotse.dataset import AudioSamples
from lhotse.dataset.collation import collate_vectors as collate_vectors_lhotse

from nemo.collections.common.data.lhotse.text_adapters import NeMoSFTExample, SourceTargetTextExample
from nemo.collections.multimodal.speech_llm.parts.utils.data_utils import (
    PromptFormatterTextProcessing,
    build_loss_mask,
    ceil_to_nearest,
)


def collate_vectors(items, max_length: int, padding_value):
    vectors = collate_vectors_lhotse(items, padding_value=padding_value)
    if max_length > vectors.size(1):
        vectors = torch.cat(
            [vectors, padding_value * torch.ones(vectors.size(0), max_length - vectors.size(1), dtype=vectors.dtype)],
            dim=1,
        )
    if items[0].shape[0] < 1:
        vectors = vectors.long()
    return vectors


class LhotseAudioQuestionAnswerDataset(torch.utils.data.Dataset):
    """
    This dataset is based on Lhotse ASR dataset from ``audio_to_text_lhotse.py``
    and ``TarredAudioQuestionAnswerDataset`` from ``audio_text_qa_dataset.py``.

    Unlike native NeMo datasets, Lhotse dataset defines only the mapping from
    a CutSet (meta-data) to a mini-batch with PyTorch tensors.
    Specifically, it performs tokenization, I/O, augmentation, and feature extraction (if any).
    Managing data, sampling, de-duplication across workers/nodes etc. is all handled
    by Lhotse samplers instead.

    Args:
        text_processor: TextProcessing object
        default_context: Default question to use if no question is provided
        tokens_to_generate: Number of tokens to generate during inference
        pad_to_max_length: Whether to pad the input to the max sequence length. If False, will pad to the max length of the current batch.
        max_seq_length: Maximum sequence length for each dataset examples. Examples will either be truncated to fit this length or dropped if they cannot be truncated.
        context_key: Key to use for the context in your JSONL file
        default_context_key: Key to use for the default context in lhotse yaml
    """

    def __init__(
        self,
        text_processor: PromptFormatterTextProcessing,
        default_context: str,
        tokens_to_generate: int,
        pad_to_max_length: bool,
        max_seq_length: int,
        context_key: str = "context",
        default_context_key: str = "default_context",
    ):
        super().__init__()
        self.text_processor = text_processor
        self.load_audio = AudioSamples(fault_tolerant=True)
        self.tokens_to_generate = tokens_to_generate
        self.pad_to_max_length = pad_to_max_length
        self.max_seq_length = max_seq_length

        self.default_context = default_context
        self.context_key = context_key
        self.default_context_key = default_context_key

    def __getitem__(self, all_cuts: CutSet) -> dict[str, torch.Tensor | list[str] | dict]:
        ans = {}

        # convert audio cuts to mini-batch
        cuts = all_cuts.filter(lambda c: isinstance(c, Cut))
        if cuts:
            audio, audio_lens, cuts = self.load_audio(cuts)

            return_batch = {}
            audio_ratio = [1.0] * len(cuts)
            for _, cut in enumerate(cuts):
                if hasattr(cut, self.context_key):
                    cut.context = getattr(cut, self.context_key)
                elif hasattr(cut, self.default_context_key):
                    cut.context = getattr(cut, self.default_context_key)
                else:
                    cut.context = self.default_context

            metadata = []
            for id, cut in enumerate(cuts):
                metadata.append({'audio_filepath': cut.id + '.wav'})

            collated_text_data = collate_text_data(
                cuts=cuts,
                default_context=self.default_context,
                text_processor=self.text_processor,
                tokens_to_generate=self.tokens_to_generate,
                pad_to_max_length=self.pad_to_max_length,
                max_seq_length=self.max_seq_length,
            )
            return_batch.update(
                {
                    "sample_ids": list(cuts.ids),
                    "audio_signal": audio,
                    "audio_signal_length": audio_lens,
                    "audio_ratio": torch.FloatTensor(audio_ratio),
                    "metadata": metadata,
                    **collated_text_data,
                }
            )
            ans.update(return_batch)

        # convert text examples to tensors
        text_examples = all_cuts.filter(lambda c: isinstance(c, (SourceTargetTextExample, NeMoSFTExample)))
        if text_examples:
            pad_id = self.text_processor.pad_id
            text_minibatch = dict(
                text_input_ids=collate_vectors_lhotse([e.input_ids for e in text_examples], padding_value=pad_id),
                text_input_lens=torch.tensor([len(e.input_ids) for e in text_examples], dtype=torch.int64),
                text_answer_ids=collate_vectors_lhotse([e.answer_ids for e in text_examples], padding_value=pad_id),
                text_answer_lens=torch.tensor([len(e.answer_ids) for e in text_examples], dtype=torch.int64),
                text_context_ids=collate_vectors_lhotse([e.context_ids for e in text_examples], padding_value=pad_id),
                text_context_lens=torch.tensor([len(e.context_ids) for e in text_examples], dtype=torch.int64),
                text_masks=collate_vectors_lhotse([e.mask for e in text_examples], padding_value=0),
            )
            ans.update(text_minibatch)

        return ans


def collate_text_data(
    cuts,
    default_context: str,
    text_processor: PromptFormatterTextProcessing,
    tokens_to_generate: int,
    pad_to_max_length: bool,
    max_seq_length: int,
) -> dict:
    """Perform text collation equivalent to nemo/collections/multimodal/data/audio_text_qa_dataset.py:121"""
    batch_size = len(cuts)
    pad_id = text_processor.pad_id
    examples = [{k: torch.as_tensor(v) for k, v in text_processor._process_example(cut).items()} for cut in cuts]
    fields = as_dict(examples)

    def get_max_len(input_list):
        return max([len(x) for x in input_list])

    input_id_maxlen = get_max_len(fields["input_ids"])
    context_id_maxlen = tokens_to_generate + get_max_len(fields["context_ids"])
    answer_id_maxlen = get_max_len(fields["answer_ids"])
    if pad_to_max_length:
        input_id_maxlen = max_seq_length
        context_id_maxlen = max_seq_length
        answer_id_maxlen = max_seq_length
<<<<<<< HEAD
    else:
        input_id_maxlen = ceil_to_nearest(min(input_id_maxlen, max_seq_length), 8)
        context_id_maxlen = ceil_to_nearest(min(context_id_maxlen, max_seq_length), 8)
        answer_id_maxlen = ceil_to_nearest(min(answer_id_maxlen, max_seq_length), 8)
=======
>>>>>>> 42ad3c0a

    all_tokens = collate_vectors(fields["input_ids"], max_length=input_id_maxlen, padding_value=pad_id)
    full_lengths = torch.LongTensor([len(item) for item in fields["input_ids"]])

    assert input_id_maxlen <= max_seq_length, f"{input_id_maxlen=} <= {max_seq_length=}"

    return {
        "tokens": all_tokens[:, :-1],
        "tokens_length": full_lengths - 1,
        "labels": all_tokens[:, 1:],
        "loss_mask": collate_vectors(
            [torch.as_tensor(build_loss_mask(item)) for item in examples], max_length=input_id_maxlen, padding_value=0
        )[:, 1:],
        "position_ids": torch.arange(input_id_maxlen, dtype=torch.long).repeat(batch_size, 1),
        "contexts": collate_vectors(fields["context_ids"], max_length=context_id_maxlen, padding_value=pad_id),
        "context_lengths": torch.LongTensor([len(seq) for seq in fields["context_ids"]]),
        "answers": collate_vectors(fields["answer_ids"], max_length=answer_id_maxlen, padding_value=pad_id),
        "max_length": torch.LongTensor([input_id_maxlen] * batch_size),
    }


def as_dict(arg: list[dict]) -> dict[str, list]:
    return {k: [item[k] for item in arg] for k in arg[0].keys()}<|MERGE_RESOLUTION|>--- conflicted
+++ resolved
@@ -12,11 +12,6 @@
 # See the License for the specific language governing permissions and
 # limitations under the License.
 
-<<<<<<< HEAD
-=======
-from typing import Optional, Union
-
->>>>>>> 42ad3c0a
 import torch.utils.data
 from lhotse.cut import Cut, CutSet
 from lhotse.dataset import AudioSamples
@@ -168,13 +163,6 @@
         input_id_maxlen = max_seq_length
         context_id_maxlen = max_seq_length
         answer_id_maxlen = max_seq_length
-<<<<<<< HEAD
-    else:
-        input_id_maxlen = ceil_to_nearest(min(input_id_maxlen, max_seq_length), 8)
-        context_id_maxlen = ceil_to_nearest(min(context_id_maxlen, max_seq_length), 8)
-        answer_id_maxlen = ceil_to_nearest(min(answer_id_maxlen, max_seq_length), 8)
-=======
->>>>>>> 42ad3c0a
 
     all_tokens = collate_vectors(fields["input_ids"], max_length=input_id_maxlen, padding_value=pad_id)
     full_lengths = torch.LongTensor([len(item) for item in fields["input_ids"]])
