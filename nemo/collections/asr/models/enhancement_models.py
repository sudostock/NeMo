--- conflicted
+++ resolved
@@ -450,10 +450,6 @@
         # Log global step
         self.log('global_step', torch.tensor(self.trainer.global_step, dtype=torch.float32))
 
-<<<<<<< HEAD
-        # Return loss
-        return {f'{tag}_loss': loss}
-=======
         if tag == 'val':
             if isinstance(self.trainer.val_dataloaders, (list, tuple)) and len(self.trainer.val_dataloaders) > 1:
                 self.validation_step_outputs[dataloader_idx].append(output_dict)
@@ -465,7 +461,6 @@
             else:
                 self.test_step_outputs.append(output_dict)
         return output_dict
->>>>>>> c0022aec
 
     @classmethod
     def list_available_models(cls) -> Optional[PretrainedModelInfo]:
