# Copyright (c) 2024, NVIDIA CORPORATION & AFFILIATES.  All rights reserved.
#
# Licensed under the Apache License, Version 2.0 (the "License");
# you may not use this file except in compliance with the License.
# You may obtain a copy of the License at
#
#     http://www.apache.org/licenses/LICENSE-2.0
#
# Unless required by applicable law or agreed to in writing, software
# distributed under the License is distributed on an "AS IS" BASIS,
# WITHOUT WARRANTIES OR CONDITIONS OF ANY KIND, either express or implied.
# See the License for the specific language governing permissions and
# limitations under the License.

import random
import re
from collections import defaultdict
from pathlib import Path
from typing import NamedTuple, Tuple

import numpy as np
import torch
import torch.nn as nn
from tqdm.auto import tqdm

<<<<<<< HEAD
from nemo.utils import logging
from nemo.core.utils.optional_libs import KENLM_AVAILABLE, TRITON_AVAILABLE, triton_required, kenlm_required
=======
from nemo.core.utils.optional_libs import KENLM_AVAILABLE, TRITON_AVAILABLE
from nemo.utils import logging
>>>>>>> 3dd907a0

if KENLM_AVAILABLE:
    import kenlm

if TRITON_AVAILABLE:
    from nemo.collections.asr.parts.submodules.ngram_lm_triton import _ngram_triton_kernel
    import triton


def _log_e_score(score):
    return score / np.log10(np.e)


class KenLMWrapper:
    @kenlm_required
    def __init__(self, model_path: Path | str, token_offset=100):
        self.ngram_lm = kenlm.Model(str(model_path))
        self.token_offset = token_offset

    def get_init_state(self, bos=True):
        init_lm_state = kenlm.State()

        if not bos:
            return init_lm_state

        self.ngram_lm.BeginSentenceWrite(init_lm_state)
        return init_lm_state

    def compute_scores_batch(
        self, states: list["kenlm.State"], vocab_size: int
    ) -> Tuple[torch.Tensor, list[list["kenlm.State"]]]:
        batch_size = len(states)
        new_states = [[] for _ in range(len(states))]
        scores = torch.zeros(batch_size, vocab_size)
        for i, state in enumerate(states):
            for label in range(vocab_size):
                score, new_state = self.compute_single_score(state, label)
                scores[i, label] = score
                new_states[i].append(new_state)

        return scores, new_states

    def compute_single_score(self, state: "kenlm.State", label: int) -> Tuple[float, "kenlm.State"]:
        """
        Computes the score for KenLM Ngram language model.
        """
        if self.token_offset:
            label = chr(label + self.token_offset)
        else:
            label = str(label)

        next_state = kenlm.State()
        lm_score = self.ngram_lm.BaseScore(state, label, next_state)
        lm_score *= 1.0 / np.log10(np.e)

        return lm_score, next_state

    def compute_sentence_score(self, labels: list[int], bos=True) -> float:
        state = self.get_init_state(bos=bos)
        total_score = 0.0
        for label in labels:
            score, state = self.compute_single_score(state=state, label=label)
            total_score += score
        return total_score


class NGram(NamedTuple):
    weight: float
    backoff: float
    symbols: tuple[int, ...]


class Arc(NamedTuple):
    weight: float
    ilabel: int
    to: int


class FastNGramLM(nn.Module):
    def __init__(self, lm_path: Path | str, vocab_size: int, token_offset=100, use_triton=True):
        super().__init__()
        if not use_triton:
            logging.warning(
                "Triton is disabled, falling back to PyTorch. "
                "NB: version without Triton is not compatible with Cuda graphs, decoding can be slow"
            )
        if not TRITON_AVAILABLE and use_triton:
            logging.warning("Triton not found, falling back to PyTorch")
            use_triton = False
        self.use_triton = use_triton
        self.max_order = 0
        self.token_offset = token_offset
        self.vocab_size = vocab_size

        self.special_symbols = {"<s>": -1, "</s>": -2, "<unk>": -3}

        logging.info(f"FastNGramLM: reading LM {lm_path}")

        special_words_pattern = '|'.join(re.escape(symbol) for symbol in self.special_symbols.keys())
        self._pattern = re.compile(rf'({special_words_pattern}|.)\s?')

        self.ngrams, self.ngram2cnt = self._read_ngrams(lm_path)
        self.max_order = len(self.ngrams)

        self._build_prefix_tree()
        self._prefix_tree_to_torch()

    def _read_ngrams(self, lm_path: Path | str) -> Tuple[list[list[NGram]], dict[int, int]]:
        ngram2cnt_read = defaultdict(int)
        ngram2cnt = defaultdict(int)
        ngrams = []
        with open(lm_path, "r", encoding="utf-8") as f:
            is_header = True
            cur_order = 0
            for i, line in enumerate(tqdm(f.readlines())):
                if i == 0:
                    assert line.strip() == "\\data\\"
                    continue

                if line.endswith("\n"):
                    line = line[:-1]

                if not line:
                    continue

                if line.startswith("\\end\\"):
                    break

                if is_header:
                    if line.startswith("ngram"):
                        ngram_order, cnt = line.split("=")
                        order = int(ngram_order.split()[-1])
                        cnt = int(cnt)
                        ngram2cnt[order] = cnt
                        continue
                    else:
                        is_header = False
                        max_order = max(ngram2cnt.keys())

                if line.startswith("\\"):
                    cur_order = int(line.split("-")[0][1:])
                    ngrams.append([])
                    continue

                ngrams[-1].append(self._line_to_ngram(line))
                ngram2cnt_read[cur_order] += 1
            assert ngram2cnt == ngram2cnt_read
            assert len(ngrams) == max_order
            logging.info(f"Loaded model, order={max_order}")
            return ngrams, ngram2cnt

    def _line_to_ngram(self, line: str) -> NGram:
        weight, symbols_str, *backoff_opt = line.split("\t")
        if backoff_opt:
            assert len(backoff_opt) == 1
            backoff = _log_e_score(float(backoff_opt[0]))
        else:
            backoff = 0.0
        weight = _log_e_score(float(weight))
        symbols_re = self._pattern.findall(symbols_str)

        symbols = tuple(
            ord(symbol) - self.token_offset if symbol not in self.special_symbols else self.special_symbols[symbol]
            for symbol in symbols_re
        )
        return NGram(weight=weight, backoff=backoff, symbols=symbols)

    def _build_prefix_tree(self):
        logging.info("FastNGramLM: Building prefix tree")
        self.start_state = 0
        self.bos_state = 1
        self.backoff_id = -10
        self.adjacency: list[dict[int, Arc]] = [dict(), dict()]

        num_states = 2

        states_cache = dict()

        for ngram in self.ngrams[0]:
            assert len(ngram.symbols) == 1
            symbol = ngram.symbols[0]
            if symbol == -1:
                # bos
                self.adjacency[self.start_state][symbol] = Arc(weight=ngram.weight, ilabel=symbol, to=self.bos_state)
                self.adjacency[self.bos_state][self.backoff_id] = Arc(
                    weight=ngram.backoff, ilabel=self.backoff_id, to=self.start_state
                )
                states_cache[ngram.symbols] = self.bos_state
            else:
                assert symbol >= 0 or symbol in {-2, -3}
                to_state = num_states
                num_states += 1
                self.adjacency[self.start_state][symbol] = Arc(weight=ngram.weight, ilabel=symbol, to=to_state)
                self.adjacency.append(
                    {self.backoff_id: Arc(weight=ngram.backoff, ilabel=self.backoff_id, to=self.start_state)}
                )
                states_cache[ngram.symbols] = to_state

        for order in tqdm(range(2, self.max_order + 1)):
            ngram: NGram
            for ngram in self.ngrams[order - 1]:
                state = states_cache[ngram.symbols[:-1]]
                # state = self.start_state
                # for symbol in ngram.symbols[:-1]:
                #     state = self.adjacency[state][symbol].to
                backoff_state = states_cache[ngram.symbols[1:]]
                # backoff_state = self.start_state
                # for symbol in ngram.symbols[1:]:
                #     backoff_state = self.adjacency[backoff_state][symbol].to

                symbol = ngram.symbols[-1]
                if order < self.max_order:
                    to_state = num_states
                    num_states += 1
                    self.adjacency[state][symbol] = Arc(weight=ngram.weight, ilabel=symbol, to=to_state)
                    self.adjacency.append(
                        {self.backoff_id: Arc(weight=ngram.backoff, ilabel=self.backoff_id, to=backoff_state)}
                    )
                    states_cache[ngram.symbols] = to_state
                else:
                    self.adjacency[state][symbol] = Arc(weight=ngram.weight, ilabel=symbol, to=backoff_state)
        self.num_states = num_states

    def _prefix_tree_to_torch(self):
        logging.info("Converting prefix tree to PyTorch")
        num_arcs = sum(
            len(state_arcs) if state != self.start_state else self.vocab_size
            for state, state_arcs in enumerate(self.adjacency)
        )

        num_arcs_extended = num_arcs + self.vocab_size  # + extra padding

        # NB: using numpy -> PyTorch, since assigning items directly to PyTorch tensors is extremely slow

        arcs_weights = np.zeros([num_arcs_extended], dtype=np.float32)
        from_states = np.zeros([num_arcs_extended], dtype=np.int64)
        to_states = np.zeros([num_arcs_extended], dtype=np.int64)
        ilabels = np.zeros([num_arcs_extended], dtype=np.int64)

        backoff_weights = np.zeros([self.num_states], dtype=np.float32)
        backoff_to_states = np.zeros([self.num_states], dtype=np.int64)

        state_start_arcs = np.zeros([self.num_states], dtype=np.int64)
        state_end_arcs = np.zeros([self.num_states], dtype=np.int64)
        state_order = np.zeros([self.num_states], dtype=np.int64)

        self.unk_prob = self.adjacency[0][-3].weight

        i = 0
        # TODO: arc to start? +1
        state_order[self.start_state] = 1
        state_order[self.bos_state] = 2
        for ilabel in range(self.vocab_size):
            if ilabel in self.adjacency[self.start_state]:
                arc = self.adjacency[self.start_state][ilabel]
                arcs_weights[i] = arc.weight
                from_states[i] = self.start_state
                to_states[i] = arc.to
                ilabels[i] = arc.ilabel
            else:
                arcs_weights[i] = self.unk_prob
                from_states[i] = self.start_state
                to_states[i] = self.start_state
                ilabels[i] = ilabel
            i += 1
        state_end_arcs[self.start_state] = i

        for state in tqdm(range(0, self.num_states)):
            if state == self.start_state:
                continue
            state_start_arcs[state] = i
            for arc in sorted(self.adjacency[state].values(), key=lambda arc: arc.ilabel):
                # TODO: batch sort in PyTorch?
                if arc.ilabel >= 0:
                    arcs_weights[i] = arc.weight
                    from_states[i] = state
                    to_states[i] = arc.to
                    ilabels[i] = arc.ilabel
                    i += 1
                elif arc.ilabel == -10:
                    # backoff
                    backoff_weights[state] = arc.weight
                    backoff_to_states[state] = arc.to
                    state_order[state] = state_order[arc.to] + 1
                else:
                    continue
            state_end_arcs[state] = i

        self.arcs_weights = nn.Parameter(torch.from_numpy(arcs_weights))
        self.register_buffer("from_states", torch.from_numpy(from_states))
        self.register_buffer("to_states", torch.from_numpy(to_states))
        self.register_buffer("ilabels", torch.from_numpy(ilabels))

        self.backoff_weights = nn.Parameter(torch.from_numpy(backoff_weights))
        self.register_buffer("backoff_to_states", torch.from_numpy(backoff_to_states))

        self.register_buffer("state_start_arcs", torch.from_numpy(state_start_arcs))
        self.register_buffer("state_end_arcs", torch.from_numpy(state_end_arcs))
        self.register_buffer("state_order", torch.from_numpy(state_order))

        assert self.state_order.min().item() == 1
        assert self.state_order.max().item() == self.max_order

    def compute_sentence_score_cpu(self, sentence: list[int], bos=True, verbose=False):
        state = self.bos_state if bos else self.start_state
        weight = 0.0
        for token in sentence:
            if verbose:
                print(f"Token: {token}")
            while token not in self.adjacency[state] and state != self.start_state:
                if verbose:
                    print(f"--State: {state}")
                    print(f"--Backoff: {self.adjacency[state][self.backoff_id].weight}")
                weight += self.adjacency[state][self.backoff_id].weight
                state = self.adjacency[state][self.backoff_id].to
            if state == self.start_state and token not in self.adjacency[state]:
                token = -3  # unk
            if verbose:
                print(f"--Final state: {state}")
                print(f"--add-weight: {self.adjacency[state][token].weight:.4f}")
            weight += self.adjacency[state][token].weight
            state = self.adjacency[state][token].to
        return weight

    def compute_sentence_score(self, sentence: list[int], bos=True):
        device = self.arcs_weights.device
        # sentence = torch.tensor(sentence, device=device)[None, :]
        states = self.get_init_states(batch_size=1, bos=bos)
        weight = torch.tensor(0, device=device, dtype=self.arcs_weights.dtype)
        for token in sentence:
            new_scores, new_states_candidates = self.compute_scores_batch(states=states)
            weight += new_scores[0, token]
            states = new_states_candidates[:, token]
        return weight

    @classmethod
    def _log_e_score(cls, score):
        return score / np.log10(np.e)

    def get_init_states(self, batch_size: int, bos=True):
        device = self.arcs_weights.device
        return torch.full(
            [batch_size], fill_value=self.bos_state if bos else self.start_state, device=device, dtype=torch.long
        )

    def forward(self, states: torch.Tensor) -> Tuple[torch.Tensor, torch.Tensor]:
        # TODO: support gradient?
        with torch.no_grad():
            return self.compute_scores_batch(states=states)

    def compute_scores_batch(self, states: torch.Tensor) -> Tuple[torch.Tensor, torch.Tensor]:
        if self.use_triton and states.device.type == "cuda":
            return self._compute_scores_batch_triton(states=states)
        if self._custom_kernel is not None and states.device.type == "cuda":
            return self._compute_scores_batch_cuda(states=states)
        return self._compute_scores_batch_pytorch(states=states)

    @triton_required
    def _compute_scores_batch_triton(self, states: torch.Tensor) -> Tuple[torch.Tensor, torch.Tensor]:
        batch_size = states.shape[0]
        device = states.device
        scores = torch.empty([batch_size, self.vocab_size], device=device, dtype=self.arcs_weights.dtype)
        new_states = torch.empty([batch_size, self.vocab_size], dtype=torch.long, device=device)

        NUM_BLOCKS = batch_size
        BLOCK_SIZE = triton.next_power_of_2(self.vocab_size)

        _ngram_triton_kernel[NUM_BLOCKS,](
            vocab_size=self.vocab_size,
            states_ptr=states,
            new_states_ptr=new_states,
            scores_ptr=scores,
            start_state=self.start_state,
            max_order=self.max_order,
            backoff_to_states_ptr=self.backoff_to_states,
            backoff_weights_ptr=self.backoff_weights,
            state_start_arcs_ptr=self.state_start_arcs,
            state_end_arcs_ptr=self.state_end_arcs,
            to_states_ptr=self.to_states,
            ilabels_ptr=self.ilabels,
            arcs_weights_ptr=self.arcs_weights,
            BLOCK_SIZE=BLOCK_SIZE,
        )

        return scores, new_states

    def _compute_scores_batch_pytorch(self, states: torch.Tensor) -> Tuple[torch.Tensor, torch.Tensor]:
        batch_size = states.shape[0]
        device = states.device
        current_states = states.clone()

        out_scores = torch.zeros(batch_size, self.vocab_size, device=device)
        out_states = torch.full([batch_size, self.vocab_size], fill_value=-1, dtype=torch.long, device=device)
        state_found = torch.full([batch_size, self.vocab_size], fill_value=False, dtype=torch.bool, device=device)

        all_labels = torch.arange(self.vocab_size, device=device)
        batch_indices = torch.arange(batch_size, device=device)

        lm_not_done = torch.full([batch_size], fill_value=True, dtype=torch.bool, device=device)
        # max_iter = self.state_order[states].max().item()
        # for _ in range(max_iter):
        while lm_not_done.any():
            start = self.state_start_arcs[current_states]
            indices = start[:, None] + all_labels[None, :]
            end = self.state_end_arcs[current_states]
            mask = indices < end[:, None]
            mask &= lm_not_done[:, None]
            mask_flat = mask.view(-1)
            indices_flat = indices.view(-1)

            # scores_add = torch.zeros_like(scores)
            # new_states_add = torch.full_like(new_states, fill_value=-1)
            # scores_add[batch_indices.repeat_interleave(self.vocab_size)[mask_flat], \
            # self.ilabels[indices_flat][mask_flat]] = self.arcs_weights[indices_flat][mask_flat]
            # new_states_add[batch_indices.repeat_interleave(self.vocab_size)[mask_flat], \
            # self.ilabels[indices_flat][mask_flat]] = self.to_states[indices_flat][mask_flat]
            scores_add = torch.zeros([batch_size, self.vocab_size + 1], device=device, dtype=out_scores.dtype)
            out_states_add = torch.full(
                [batch_size, self.vocab_size + 1], fill_value=-1, device=device, dtype=torch.long
            )
            ilabels = self.ilabels[indices_flat] * mask_flat + ~mask_flat * self.vocab_size
            # todo: is this UB or not?
            scores_add[batch_indices.repeat_interleave(self.vocab_size), ilabels] = self.arcs_weights[indices_flat]
            out_states_add[batch_indices.repeat_interleave(self.vocab_size), ilabels] = self.to_states[indices_flat]

            # scores[~state_found] += scores_add[~state_found]
            torch.where(state_found, out_scores, out_scores + scores_add[:, : self.vocab_size], out=out_scores)
            # new_states[~state_found] = new_states_add[~state_found]
            torch.where(state_found, out_states, out_states_add[:, : self.vocab_size], out=out_states)
            state_found = out_states != -1
            lm_not_done &= current_states != self.start_state
            out_scores += self.backoff_weights[current_states][:, None] * (~state_found)
            torch.where(lm_not_done, self.backoff_to_states[current_states], current_states, out=current_states)
        return out_scores, out_states


# minimal tests
# TODO: move to testing directory
if __name__ == "__main__":
    arpa_lm_path = "/home/vbataev/code/nemo/check_beam_tdt/tdt_tune1_lmslurp.arpa.tmp.arpa"
    device = torch.device("cuda:0")
    _ = torch.tensor(0, device=device)

    lm = KenLMWrapper(arpa_lm_path)
    gpu_lm = FastNGramLM(arpa_lm_path, vocab_size=1024).to(device)

    with torch.no_grad():
        scores1, states1 = gpu_lm._compute_scores_batch_pytorch(states=gpu_lm.get_init_states(1, bos=True))
        scores2, states2 = gpu_lm._compute_scores_batch_cuda(states=gpu_lm.get_init_states(1, bos=True))
        scores3, states3 = gpu_lm._compute_scores_batch_triton(states=gpu_lm.get_init_states(1, bos=True))
    assert (states1 == states2).all()
    assert torch.allclose(scores1, scores2)
    assert (states1 == states3).all()
    assert torch.allclose(scores1, scores3)

    batch_size = 2
    for _ in tqdm(range(10000)):
        start_state = random.randint(0, gpu_lm.num_states - 1)
        with torch.no_grad():
            scores1, states1 = gpu_lm._compute_scores_batch_pytorch(
                states=torch.full([batch_size], fill_value=start_state, device=device, dtype=torch.int64)
            )
            scores2, states2 = gpu_lm._compute_scores_batch_cuda(
                states=torch.full([batch_size], fill_value=start_state, device=device, dtype=torch.int64)
            )
            scores3, states3 = gpu_lm._compute_scores_batch_triton(
                states=torch.full([batch_size], fill_value=start_state, device=device, dtype=torch.int64)
            )
        assert (states1 == states2).all()
        assert (states1 == states3).all()
        assert torch.allclose(scores1, scores2)
        assert torch.allclose(scores1, scores3)

    for bos in [False, True]:
        for i in range(1024):
            if abs(gpu_lm.compute_sentence_score([i], bos=bos) - lm.compute_sentence_score([i], bos=bos)) > 1e-4:
                print(i, gpu_lm.compute_sentence_score([i], bos=bos), lm.compute_sentence_score([i], bos=bos))

    for sentence in [[25, 70, 12], [58, 41, 186, 293, 306, 999, 163, 264, 689, 683, 999]]:
        for bos in [True, False]:
            score1 = lm.compute_sentence_score(sentence, bos=False)
            score2 = gpu_lm.compute_sentence_score_cpu(sentence, bos=False)
            score3 = gpu_lm.compute_sentence_score(sentence, bos=False)
            assert abs(score1 - score2) < 1e-4
            assert abs(score1 - score3) < 1e-4

        # model_score = gpu_lm.compute_sentence_score(sentence, bos=bos, verbose=True)
        # lm_score = lm.compute_sentence_score(sentence, bos=bos)
        # model_score_batch = 0.0
        # states = gpu_lm.get_init_states(1, bos=bos)
        # for token in sentence:
        #     print(states)
        #     scores, new_states = compute_scores_batch(model, states)
        #     print(scores[0, token])
        #     model_score_batch += scores[0, token]
        #     states[:] = new_states[:, token]
        # print(bos, model_score, lm_score, model_score_batch)<|MERGE_RESOLUTION|>--- conflicted
+++ resolved
@@ -23,13 +23,8 @@
 import torch.nn as nn
 from tqdm.auto import tqdm
 
-<<<<<<< HEAD
 from nemo.utils import logging
 from nemo.core.utils.optional_libs import KENLM_AVAILABLE, TRITON_AVAILABLE, triton_required, kenlm_required
-=======
-from nemo.core.utils.optional_libs import KENLM_AVAILABLE, TRITON_AVAILABLE
-from nemo.utils import logging
->>>>>>> 3dd907a0
 
 if KENLM_AVAILABLE:
     import kenlm
