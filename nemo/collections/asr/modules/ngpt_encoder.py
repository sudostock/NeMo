--- conflicted
+++ resolved
@@ -570,11 +570,7 @@
         super().__init__()
         self.subsampling_factor = subsampling_factor
         self.proj_out = torch.nn.Linear(subsampling_factor * feat_in, feat_out, bias=use_bias)
-<<<<<<< HEAD
-        self.silu = nn.SiLU()
         self.pad_frame = nn.Parameter(torch.ones(feat_in, dtype=torch.float32))
-=======
->>>>>>> e4d2b641
 
     def _init_weights(self):
         torch.nn.init.normal_(self.proj_out.weight, mean=0.0, std=self.config.base_scale)
@@ -593,7 +589,6 @@
         x = torch.nn.functional.pad(x, (0, 0, 0, pad_size))
         x[(x == 0).all(dim=-1)] = self.pad_frame
 
-        x = justnorm(x)
         _, t, _ = x.size()
         x = torch.reshape(x, (b, t // self.subsampling_factor, h * self.subsampling_factor))
         x = justnorm(x)
