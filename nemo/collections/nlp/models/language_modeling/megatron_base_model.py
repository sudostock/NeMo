--- conflicted
+++ resolved
@@ -36,14 +36,19 @@
 from nemo.utils.get_rank import is_global_rank_zero
 
 try:
-<<<<<<< HEAD
+    from apex.transformer.pipeline_parallel.utils import get_num_microbatches
+
+    HAVE_APEX = True
+
+except (ImportError, ModuleNotFoundError):
+
+    HAVE_APEX = False
+
+
+try:
     from megatron.core import parallel_state
 
     HAVE_MEGATRON_CORE = True
-=======
-    from apex.transformer import parallel_state
-    from apex.transformer.pipeline_parallel.utils import get_num_microbatches
->>>>>>> 003ef788
 
 except (ImportError, ModuleNotFoundError):
 
