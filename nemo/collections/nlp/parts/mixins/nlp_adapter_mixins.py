--- conflicted
+++ resolved
@@ -383,14 +383,10 @@
             # setting strict=False will ignore the missing keys (which are not being updated anyway)
             # explicitly check if state_dict.keys matches all the expected self.adapter_keys since we don't have the
             # safety in strict=True anymore.
-<<<<<<< HEAD
-            if set(state_dict.keys()) != self.adapter_keys:
+            if set(state_dict.keys()) != self.adapter_keys.union(self.tunable_base_param_keys):
                 logging.warning(
-                    f"state_dict keys do not match adapter keys,\n extra state_dict keys: {set(state_dict.keys()) - self.adapter_keys},\n missing adapter keys: {self.adapter_keys - set(state_dict.keys())}"
+                    f"state_dict keys do not match adapter keys,\n extra state_dict keys: {set(state_dict.keys()) - self.adapter_keys.union(self.tunable_base_param_keys)},\n missing adapter keys: {self.adapter_keys - set(state_dict.keys())}"
                 )
-=======
-            assert set(state_dict.keys()) == self.adapter_keys.union(self.tunable_base_param_keys)
->>>>>>> 478ec6b5
             super().load_state_dict(state_dict, strict=False)
         else:
             super().load_state_dict(state_dict, strict=strict)
