--- conflicted
+++ resolved
@@ -1051,12 +1051,8 @@
             )
         super().__init__()
 
-<<<<<<< HEAD
     def save_to(self, model, save_path: str, safe: bool = False):
-=======
-    def save_to(self, model, save_path: str):
         """Save model to save path."""
->>>>>>> 57f33623
         app_state = AppState()
 
         # Check if using distributed checkpointing
