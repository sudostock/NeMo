--- conflicted
+++ resolved
@@ -398,24 +398,6 @@
         elif fsdp is not None:
             raise ValueError(f'Invalid DDP type: {fsdp}, please choose from ["megatron", "pytorch"].')
 
-<<<<<<< HEAD
-=======
-        if ddp == "megatron":
-            self.ddp_config = DistributedDataParallelConfig(check_for_nan_in_grad=True)
-        elif isinstance(ddp, DistributedDataParallelConfig):
-            self.ddp_config = ddp
-        elif ddp == "pytorch":
-            if self._fsdp is not None:
-                raise ValueError("Please set ddp to megatron to use FSDP.")
-            self.ddp_config = None
-            self.no_ddp_communication_hook = False
-        else:
-            raise ValueError(f"Invalid DDP type: {ddp}")
-
-        if isinstance(self.ddp_config, DistributedDataParallelConfig):
-            self.ddp_config.num_distributed_optimizer_instances = self.num_distributed_optimizer_instances
-
->>>>>>> 5421d66f
         # used in NVIDIA NGC PyTorch containers
         _strategy_lib.enable_nvidia_optimizations()
 
