# Copyright (c) 2024, NVIDIA CORPORATION.  All rights reserved.
#
# Licensed under the Apache License, Version 2.0 (the "License");
# you may not use this file except in compliance with the License.
# You may obtain a copy of the License at
#
#     http://www.apache.org/licenses/LICENSE-2.0
#
# Unless required by applicable law or agreed to in writing, software
# distributed under the License is distributed on an "AS IS" BASIS,
# WITHOUT WARRANTIES OR CONDITIONS OF ANY KIND, either express or implied.
# See the License for the specific language governing permissions and
# limitations under the License.

import functools
import inspect
import os
import shutil
from collections import OrderedDict
from contextlib import ExitStack, contextmanager
from dataclasses import dataclass
from pathlib import Path
from typing import (
    TYPE_CHECKING,
    Any,
    Callable,
    ContextManager,
    Dict,
    List,
    Literal,
    Mapping,
    Optional,
    TypeVar,
    Union,
    cast,
)

import lightning.pytorch as pl
import torch
import torch.distributed
from lightning.fabric.plugins import CheckpointIO, ClusterEnvironment
from lightning.fabric.utilities.optimizer import _optimizer_to_device, _optimizers_to_device
from lightning.pytorch.accelerators import CPUAccelerator
from lightning.pytorch.loops import _AutomaticOptimization, evaluation_loop, fit_loop, prediction_loop
from lightning.pytorch.loops.fetchers import _DataLoaderIterDataFetcher
from lightning.pytorch.overrides.distributed import _sync_module_states
from lightning.pytorch.strategies.ddp import DDPStrategy
from lightning.pytorch.trainer.states import RunningStage, TrainerFn
from lightning.pytorch.utilities.types import STEP_OUTPUT
from megatron.core.distributed import DistributedDataParallelConfig
from megatron.core.optimizer import OptimizerConfig
from torch import nn
from torch.distributed.algorithms.ddp_comm_hooks.debugging_hooks import noop_hook
from torch.nn.parallel import DistributedDataParallel
from torch.utils.data import DataLoader
from typing_extensions import override

from nemo.core.optim.mcore_optim import McoreDistributedOptimizer
from nemo.lightning import _strategy_lib, io
from nemo.lightning.megatron_parallel import CallbackConnector, MegatronParallel, aggregate_moe_loss_stats
from nemo.lightning.pytorch.callbacks import ModelTransform
from nemo.lightning.pytorch.strategies.utils import (
    RestoreConfig,
    ckpt_to_dir,
    create_checkpoint_io,
    fix_progress_bar,
    init_model_parallel,
    setup_data_sampler,
    setup_parallel_ranks,
)
from nemo.utils import logging
from nemo.utils.callbacks.dist_ckpt_io import AsyncFinalizerCallback

if TYPE_CHECKING:
    from nemo.lightning.pytorch.plugins.data_sampler import DataSampler

ConfigT = TypeVar("ConfigT")


DDPLiteral = Literal["megatron", "pytorch"]


@dataclass
class ParallelismConfig:
    """
    POD containing parallelism configuration.
    Parallelism configuration is passed to MegatronStrategy via constructor arguments,
    then copied to model's config during model setup.
    """

    tensor_model_parallel_size: int
    pipeline_model_parallel_size: int
    virtual_pipeline_model_parallel_size: int
    microbatch_group_size_per_vp_stage: int
    context_parallel_size: int
    sequence_parallel: bool
    expert_model_parallel_size: int
    moe_extended_tp: bool
    pipeline_dtype: torch.dtype
    encoder_tensor_model_parallel_size: int = 0
    encoder_pipeline_model_parallel_size: int = 0
    use_te_rng_tracker: bool = False


class MegatronStrategy(DDPStrategy, io.IOMixin):
    """Megatron plugin for Pytorch Lightning.

    This strategy implements model parallelism using NVIDIA's Megatron-LM framework. It supports
    various forms of parallelism including tensor model parallelism, pipeline model parallelism,
    sequence parallelism, and expert parallelism for efficient training of large language models.

    Args:
        tensor_model_parallel_size (int): Intra-layer model parallelism. Splits tensors across GPU ranks.
            Defaults to 1.
        pipeline_model_parallel_size (int): Inter-layer model parallelism. Splits transformer layers
            across GPU ranks. Defaults to 1.
        virtual_pipeline_model_parallel_size (Optional[int]): Interleaved pipeline parallelism used to
            improve performance by reducing the pipeline bubble. Defaults to None.
        microbatch_group_size_per_vp_stage（Optional[int]）: the number of micro-batches that are executed
            at a time for a given virtual stage (both forward and backward). Defaults to None and convert
            to pipeline_parallel_size. which specifies a depth-first schedule.
        context_parallel_size (int): Splits network input along sequence dimension across GPU ranks.
            Defaults to 1.
        sequence_parallel (bool): Makes tensor parallelism more memory efficient for LLMs (20B+) by
            parallelizing layer norms and dropout sequentially. Defaults to False.
        expert_model_parallel_size (int): Distributes MoE Experts across sub data parallel dimension.
            Defaults to 1.
        moe_extended_tp (bool): Alternative parallelization strategy for expert parallelism. Defaults to False.
        data_sampler (Optional['DataSampler']): Custom data sampler for distributed training. Defaults to None.
        parallel_devices (Optional[List[torch.device]]): List of devices to use for parallelism. Defaults to None.
        cluster_environment: Cluster environment for distributed training. Defaults to None.
        checkpoint_io: Checkpoint I/O handler. Defaults to None.
        find_unused_parameters (bool): Find unused parameters in DDP. Defaults to False.
        ckpt_type (TrainerCkptProtocol): Checkpoint type. Defaults to TrainerCheckpoint.
        ckpt_load_optimizer (bool): Load optimizer state from trainer.ckpt_path. Defaults to True.
        ckpt_save_optimizer (bool): Save optimizer states in checkpoint. Defaults to True.
        ddp (Union[DDPLiteral, DistributedDataParallelConfig]): DDP configuration. Defaults to "megatron".
        lazy_init (bool): Use lazy initialization for model parallel parameters. Defaults to False.
        pipeline_dtype (Optional[torch.dtype]): Data type for pipeline parallelism. Defaults to None.
        save_ckpt_format (str): Distributed checkpoint format to use for checkpoint saving. Should be one of
            'torch_dist' or 'zarr'. Defaults to 'torch_dist'.
        ckpt_async_save (bool): Whether to save checkpoints asynchronously to reduce checkpointing overhead.
            Defaults to True.
        ckpt_torch_dist_multiproc (int): Number of extra processes per rank used during ckpt save
            with PyTorch distributed format. Defaults to None.
        ckpt_assume_constant_structure (bool): Allows caching some computation across checkpoint saves.
            Set to True only if the state dict structure doesn't change within a single job.
        ckpt_parallel_save (bool): If true, each worker will write its own part of the dist checkpoint.
            Defaults to True.
        ckpt_parallel_save_within_dp (bool): If true, save will be parallelized only within a DP group
            (whole world otherwise), which might slightly reduce the save overhead. Defaults to False.
        ckpt_parallel_load (bool): If true, each worker will load part of the dist checkpoint
            and exchange with NCCL. Might use some extra GPU memory. Defaults to True.
        ckpt_parallel_save_optim (bool): Parallel save/load of a DistributedOptimizer. 'True'
            allows performant save and reshardable checkpoints. Set to 'False' only in order to minimize
            the number of checkpoint files.
        ckpt_load_directly_on_device (bool): if True, loads the weights directly on GPU.
            Has effect only for `zarr` based checkpoints (PyT Distributed always loads on device).
            Defaults to True.
        ckpt_load_strictness (StrictHandling, optional): defines loading strictness.
            If not None, overwrites the `strict` flag passed to `load_checkpoint`.
            Defaults to None. For a list of supported values, refer to the Megatron Core documentation:
            https://github.com/NVIDIA/Megatron-LM/blob/d4e72c0d33edc0c53aeb624f617eb77cebce6ae9/megatron/core/dist_checkpointing/validation.py#L46
        setup_optimizers (bool): Whether to call the trainer's setup_optimizers function to perform any
            necessary conversions of optimizer parameters and move optimizer parameters to the correct device.
            Defaults to True.
        init_model_parallel (bool): Whether to initialize the model parallel groups. Defaults to True.
        replace_progress_bar (bool): Whether to replace the TQDM progress bar with a megatron-style logger
            that prints the metrics to stdout. Suitable for non-interactive settings.
        progress_interval (int): How frequently to print progress to stdout. Only used when
            replace_progress_bar is True.
        **kwargs: Additional keyword arguments.

    Note:
        This strategy is designed to work with NVIDIA's Megatron-LM framework and requires
        specific model implementations that are compatible with Megatron's parallelism techniques.
    """

    trainer: pl.Trainer

    def __init__(
        self,
        tensor_model_parallel_size: int = 1,
        pipeline_model_parallel_size: int = 1,
        virtual_pipeline_model_parallel_size: Optional[int] = None,
        microbatch_group_size_per_vp_stage: Optional[int] = None,
        context_parallel_size: int = 1,
        sequence_parallel: bool = False,
        expert_model_parallel_size: int = 1,
        moe_extended_tp: bool = False,
        encoder_tensor_model_parallel_size: Optional[int] = 0,
        encoder_pipeline_model_parallel_size: Optional[int] = 0,
        data_sampler: Optional["DataSampler"] = None,
        parallel_devices: Optional[List[torch.device]] = None,
        cluster_environment=None,  # TODO: Add type-hint
        checkpoint_io=None,  # TODO: Add type-hint
        find_unused_parameters: bool = False,
        ckpt_load_optimizer: bool = True,
        ckpt_save_optimizer: bool = True,
        ddp: Union[DDPLiteral, DistributedDataParallelConfig] = "megatron",
        lazy_init: bool = False,
        pipeline_dtype: Optional[torch.dtype] = None,
        use_te_rng_tracker: bool = False,
        save_ckpt_format: str = "torch_dist",
        ckpt_async_save: bool = True,
        ckpt_torch_dist_multiproc: int = None,  ## TODO(ashors): put elsewhere?
        ckpt_assume_constant_structure: bool = False,
        ckpt_parallel_save: bool = True,
        ckpt_parallel_save_within_dp: bool = False,
        ckpt_parallel_load: bool = True,
        ckpt_parallel_save_optim: bool = True,
        ckpt_load_directly_on_device: bool = True,
        ckpt_load_strictness: Optional['StrictHandling'] = None,
        setup_optimizers: bool = True,
        init_model_parallel: bool = True,
        replace_progress_bar: bool = True,
        progress_interval: int = 1,
        restore_config: Optional[RestoreConfig] = None,
        **kwargs,
    ) -> None:
        super().__init__(
            parallel_devices=parallel_devices,
            cluster_environment=cluster_environment,
            checkpoint_io=checkpoint_io,
            find_unused_parameters=find_unused_parameters,
            **kwargs,
        )

        self.megatron_callbacks = CallbackConnector()
        self.data_sampler: Optional["DataSampler"] = data_sampler
        self.tensor_model_parallel_size = tensor_model_parallel_size
        self.pipeline_model_parallel_size = pipeline_model_parallel_size
        self.microbatch_group_size_per_vp_stage = (
            microbatch_group_size_per_vp_stage
            if microbatch_group_size_per_vp_stage is not None
            else pipeline_model_parallel_size
        )
        self.context_parallel_size = context_parallel_size
        self.expert_model_parallel_size = expert_model_parallel_size
        self.moe_extended_tp = moe_extended_tp
        self.virtual_pipeline_model_parallel_size = virtual_pipeline_model_parallel_size
        self.sequence_parallel = sequence_parallel
        self.encoder_tensor_model_parallel_size = encoder_tensor_model_parallel_size
        self.encoder_pipeline_model_parallel_size = encoder_pipeline_model_parallel_size
        self.lazy_init = lazy_init
        self.ckpt_load_optimizer = ckpt_load_optimizer
        self.ckpt_save_optimizer = ckpt_save_optimizer
        self.ckpt_load_strictness = ckpt_load_strictness
<<<<<<< HEAD
=======
        self.use_te_rng_tracker = use_te_rng_tracker
>>>>>>> 8fe6533f
        self._pipeline_dtype = pipeline_dtype
        self._setup_optimizers = setup_optimizers
        self._init_model_parallel = init_model_parallel
        self.log_train_loss = bool(int(os.getenv("NEMO_LOG_TRAIN_LOSS", 1)))
        self.log_memory_usage = bool(int(os.getenv("NEMO_LOG_MEMORY_USAGE", 0)))

        self.save_ckpt_format = save_ckpt_format
        self.async_save = ckpt_async_save
        self.torch_dist_multiproc = ckpt_torch_dist_multiproc
        self.assume_constant_structure = ckpt_assume_constant_structure
        self.parallel_save = ckpt_parallel_save
        self.parallel_save_within_dp = ckpt_parallel_save_within_dp
        self.parallel_load = ckpt_parallel_load
        self.parallel_save_optim = ckpt_parallel_save_optim
        self.load_directly_on_device = ckpt_load_directly_on_device

        self.replace_progress_bar = replace_progress_bar
        self.progress_interval = progress_interval

        self.restore_config = restore_config

        self._ddp = ddp
        if ddp == "megatron":
            self.ddp_config = DistributedDataParallelConfig(check_for_nan_in_grad=True)
        elif isinstance(ddp, DistributedDataParallelConfig):
            self.ddp_config = ddp
        elif ddp == "pytorch":
            self.ddp_config = None
            self.no_ddp_communication_hook = False
        else:
            raise ValueError(f"Invalid DDP type: {ddp}")

        # used in NVIDIA NGC PyTorch containers
        _strategy_lib.enable_nvidia_optimizations()

    @property
    def pipeline_dtype(self):
        if self._pipeline_dtype is None:
            dtype_config = getattr(self._precision_plugin, "dtype_config", None)
            if dtype_config is not None:
                self._pipeline_dtype = dtype_config.pipeline_dtype
        return self._pipeline_dtype

    @pipeline_dtype.setter
    def pipeline_dtype(self, value):
        self._pipeline_dtype = value

    @override
    def connect(self, model: pl.LightningModule) -> None:
        """Attaches a model to strategy."""
        super().connect(model)

        assert not 'is_hf_model' in model.__dict__, "Cannot use HFAutoModelForCausalLM with MegatronParallel"

        dtype_config = getattr(self._precision_plugin, "dtype_config", None)

        _maybe_mcore_config = _strategy_lib.set_model_parallel_attributes(model, self.parallelism)
        if _maybe_mcore_config:
            self._mcore_config = _maybe_mcore_config

        if dtype_config:
            from nemo.lightning.pytorch.plugins.mixed_precision import update_config_with_dtype_overrides

            model.config = update_config_with_dtype_overrides(dtype_config, model.config)

        has_optim = getattr(model, "optim", None)
        if has_optim and self._setup_optimizers:
            opt_config = getattr(model.optim, "config", None)
            if isinstance(opt_config, OptimizerConfig):
                mcore_opt_config: OptimizerConfig = cast(OptimizerConfig, opt_config)
                if not self.ddp_config:
                    raise ValueError("PyTorch DDP is not enabled for mcore optimizer")
                ddp_config = cast(DistributedDataParallelConfig, self.ddp_config)

                if dtype_config:
                    model.optim.config = update_config_with_dtype_overrides(dtype_config, model.optim.config)
                    self.ddp_config = update_config_with_dtype_overrides(dtype_config, self.ddp_config)

                if mcore_opt_config.use_distributed_optimizer != ddp_config.use_distributed_optimizer:
                    logging.info("Fixing mis-match between ddp-config & mcore-optimizer config")
                    ddp_config.use_distributed_optimizer = mcore_opt_config.use_distributed_optimizer

    @override
    def setup(self, trainer: pl.Trainer) -> None:
        """Setups the strategy"""
        assert self.accelerator is not None
        self.accelerator.setup(trainer)
        self.trainer = trainer

        try:
            self.model.optim.lr_scheduler.max_steps = trainer.max_steps
            logging.info(f"Copying Trainer's 'max_steps' ({trainer.max_steps}) to LR scheduler's 'max_steps'.")
        except AttributeError:
            logging.warning(
                "Could not copy Trainer's 'max_steps' to LR scheduler's 'max_steps'. "
                "If you are not using an LR scheduler, this warning can safely be ignored."
            )

        # move the model to the correct device
        # self.model_to_device()

        # skip wrapping the model if we are not fitting as no gradients need to be exchanged
        trainer_fn = trainer.state.fn

        if trainer_fn == TrainerFn.FITTING and self._layer_sync:
            assert self.model is not None
            self.model = self._layer_sync.apply(self.model)

        setup_data_sampler(self.trainer)
        fix_progress_bar(trainer, self.replace_progress_bar, self.progress_interval)

        self.setup_megatron_parallel(trainer)
        self.setup_precision_plugin()

        if getattr(self.lightning_module, "model_transform", None):
            # Ensure the ModelTransform callback is pass to the trainer.
            # Callback.setup() is called before the current Strategy.setup(), so we can
            # only perform a check here; adding the callback here would not be sufficient
            if not any(isinstance(cb, ModelTransform) for cb in trainer.callbacks):
                raise ValueError(
                    "You specified a model_transform function in the model, but no"
                    "ModelTransform callback was found in the trainer. "
                    "Please initialize the trainer with "
                    "`trainer = Trainer(..., callbacks=[ModelTransform()])`"
                )

        if trainer.num_sanity_val_steps > 1 and self.pipeline_model_parallel_size > 1:
            # TODO: log here
            trainer.num_sanity_val_steps = 0

        for loop in [fit_loop, evaluation_loop, prediction_loop]:
            loop._select_data_fetcher = _data_fetcher_wrapper(loop._select_data_fetcher)  # noqa: SLF001

        if trainer_fn == TrainerFn.FITTING:
            # TODO: Make sure we don't always wrap the model in data-parallel
            # See: https://github.com/NVIDIA/NeMo/blob/main/nemo/collections/nlp/parts/nlp_overrides.py#L215-L217

            # do not wrap with DDP if not fitting as there's no gradients to reduce
            self.configure_ddp()

            trainer.fit_loop.epoch_loop.automatic_optimization = _MegatronAutomaticOptimization(trainer)

            import torch.distributed.algorithms.ddp_comm_hooks.post_localSGD_hook as post_localSGD

            if isinstance(self._ddp_comm_state, post_localSGD.PostLocalSGDState):
                self._enable_model_averaging()
        else:
            # we need to manually synchronize the module's states since we aren't using the DDP wrapper
            assert self.model is not None
            _sync_module_states(self.model)

        ## add AsyncFinalizerCallback if using async
        if self.async_save:
            have_async_callback = False
            for callback in self.trainer.callbacks:
                if isinstance(callback, AsyncFinalizerCallback):
                    have_async_callback = True
                    break
            if not have_async_callback:
                self.trainer.callbacks.append(AsyncFinalizerCallback())

        ## Restore model weights and optimizer states if needed
        if self.restore_config and not self.trainer.ckpt_path:
            self.selective_restore()

    @override
    def setup_distributed(self) -> None:
        """Setups dist env"""
        setup_parallel_ranks(self)
        super().setup_distributed()
        init_model_parallel(self.model)

        if self.data_sampler:
            assert isinstance(self.cluster_environment, ClusterEnvironment), "Cluster environment not initialized"
            self.data_sampler.setup(self.cluster_environment.global_rank())

    @override
    def process_dataloader(self, dataloader: DataLoader) -> DataLoader:
        """Setups dataloader"""
        if self.data_sampler:
            return self.data_sampler.transform_dataloader(dataloader)

        return dataloader

    def setup_megatron_parallel(self, trainer: pl.Trainer) -> None:
        """Configures megatron parallel"""
        assert self.model is not None, "Model is not set"

        convert_module_fn = None
        if hasattr(self.precision_plugin, "convert_module"):
            convert_module_fn = self.precision_plugin.convert_module

        self.megatron_parallel = MegatronParallel(
            self.model,
            precision_plugin=self.precision_plugin,
            vp_size=self.virtual_pipeline_model_parallel_size,
            cpu=isinstance(trainer.accelerator, CPUAccelerator),
            ddp_config=self.ddp_config,
            convert_module_fn=convert_module_fn,
        )

        if self._init_model_parallel:
            self.init_model_parallel()

        self.megatron_parallel.trainer = trainer

        # check signature-def of self.model.configure_optimizers to check if there's an optional arg: megatron_parallel
        sig = inspect.signature(self.model.configure_optimizers)
        if "megatron_parallel" in sig.parameters:
            self.model.configure_optimizers = functools.partial(
                self.model.configure_optimizers, megatron_parallel=self.megatron_parallel
            )

        if self._setup_optimizers:
            self.setup_optimizers(trainer)

        self.model = self.megatron_parallel
        trainer_callbacks = getattr(trainer, "callbacks", None)
        if trainer_callbacks:
            self.model.callbacks.add(*trainer_callbacks)

        if self.data_sampler:
            self.model.callbacks.add(self.data_sampler)

        datamodule = getattr(trainer, "datamodule", None)
        if datamodule:
            self.model.callbacks.add(datamodule)

    def init_model_parallel(self):
        """Initializes megatron parallel"""
        self.megatron_parallel.init_model_parallel()

    @override
    def configure_ddp(self) -> None:
        """Configures ddp"""
        logging.debug(f"{self.__class__.__name__}: configuring MegatronParallel")
        self.model = self._setup_model(self.model)
        if self.ddp_config is None:
            self._register_ddp_hooks()

    @override
    def _setup_model(self, model: nn.Module) -> nn.Module:
        """Only called when we need to wrap the model for pytorch's ddp."""
        from megatron.core import parallel_state

        from nemo.utils import AppState

        app_state = AppState()
        if app_state.model_parallel_size is not None:
            self._ddp_kwargs["process_group"] = parallel_state.get_data_parallel_group()

        # Only wrap the model if we are not using Megatron's DDP
        if not self.ddp_config:
            dist_data_parallel: DistributedDataParallel = super()._setup_model(model)
            if self.no_ddp_communication_hook:
                # When using custom gradient accumulation and allreduce, disable
                # DDP communication hook that works on the gradient bucket.
                # Instead, use the custom gradient function and communication hook,
                # which is defined in the master optimizer wrapper.
                dist_data_parallel.require_backward_grad_sync = False
                dist_data_parallel.register_comm_hook(None, noop_hook)
            model = dist_data_parallel

        return model

    @override
    def setup_optimizers(self, trainer: "pl.Trainer") -> None:
        """Setups optimizers"""
        super().setup_optimizers(trainer)
        if hasattr(self.precision_plugin, "convert_optimizer"):
            _optimizers = [*self.optimizers]
            _optimizers[0] = self.precision_plugin.convert_optimizer(self.optimizers[0])
            self.optimizers = _optimizers

        _optimizers_to_device(self.optimizers, self.root_device)

    @override
    def training_step(self, dataloader_iter, *args: Any, **kwargs: Any) -> STEP_OUTPUT:
        """Runs one training step"""
        assert self.lightning_module is not None
        assert isinstance(self.model, MegatronParallel)

        with self.precision_plugin.train_step_context():  # TODO: Do we need this?
            # Set grad to zero.
            for model_chunk in self.model:
                model_chunk.zero_grad_buffer()
            for opt in self.optimizers:
                opt.zero_grad()

            out = self.model.training_step(dataloader_iter, *args, **kwargs)

            if torch.is_tensor(out):
                reduced_train_loss = out
            else:
                if not isinstance(out, dict):
                    raise ValueError(f"Expected dict or tensor for reduced_train_loss, got {type(out)}")

                if "loss" not in out:
                    raise ValueError(f"Expected 'loss' in output dict, got {out.keys()}")

                reduced_train_loss = out["loss"]

            self.lightning_module.log(
                "global_step",
                self.trainer.global_step,
                prog_bar=True,
                batch_size=1,
            )

            self.lightning_module.log(
                "step",
                self.trainer.global_step,
            )

            if self.log_memory_usage:
                max_memory_reserved = torch.cuda.max_memory_reserved()
                memory_allocated = torch.cuda.memory_allocated()
                self.lightning_module.log(
                    "peak_memory_usage",
                    max_memory_reserved,
                    prog_bar=True,
                    batch_size=1,
                )
                self.lightning_module.log(
                    "memory_allocated",
                    memory_allocated,
                    prog_bar=True,
                    batch_size=1,
                )

            if self.log_train_loss:
                # p2p now, broadcast later at ckpt. only with pp, some ranks will log 0.0
                # WHICH IS OK because we broadcast later at checkpoint time
                _strategy_lib._sync_from_last_pipeline_stage(reduced_train_loss, broadcast=False)
                self.lightning_module.log(
                    "reduced_train_loss", reduced_train_loss, prog_bar=True, batch_size=1, sync_dist=False
                )
                # Log any MoE losses.
                # TODO(@akoumparouli): loss_scale depends on the GBS.
                for loss_name, loss_value in aggregate_moe_loss_stats(loss_scale=1.0).items():
                    self.lightning_module.log(loss_name, loss_value, prog_bar=True, rank_zero_only=True, batch_size=1)

            return out

    @override
    def optimizer_step(
        self,
        optimizer: torch.optim.Optimizer,
        closure: Callable[[], Any],
        model: Optional[Union["pl.LightningModule", nn.Module]] = None,
        **kwargs: Any,
    ) -> Any:
        """Runs one optimizer step"""
        optimizer_output = super().optimizer_step(optimizer, closure, model, **kwargs)

        if isinstance(optimizer, McoreDistributedOptimizer):
            optimizer_output, grad_norm, num_zeros_in_grad = optimizer_output
            if grad_norm is not None:
                self.lightning_module.log('grad_norm', grad_norm, batch_size=1)
            if num_zeros_in_grad is not None:
                self.lightning_module.log('num_zeros_in_grad', num_zeros_in_grad, batch_size=1)

        return optimizer_output

    @override
    def validation_step(self, dataloader_iter, *args: Any, **kwargs: Any) -> STEP_OUTPUT:
        """Runs one validation step"""
        assert self.lightning_module is not None
        assert isinstance(self.model, MegatronParallel)

        with self.precision_plugin.val_step_context():  # TODO: Do we need this?
            out = self.model.validation_step(dataloader_iter, *args, **kwargs)

            from megatron.core import parallel_state

            pp_size = parallel_state.get_pipeline_model_parallel_world_size()
            if pp_size > 1:
                # ranks that are not final pp stage have 0 for loss, and out will be mean-reduced over pp
                # groups (due to sync_dist), which divides val_loss by pp_size. so we multiply by pp_size to cancel out
                self.lightning_module.log(
                    "val_loss",
                    out * pp_size,
                    prog_bar=True,
                    sync_dist=True,
                    sync_dist_group=parallel_state.get_pipeline_model_parallel_group(),
                    on_epoch=True,
                )
            else:
                self.lightning_module.log("val_loss", out, prog_bar=True, on_epoch=True)

            return out

    @override
    def test_step(self, dataloader_iter, *args: Any, **kwargs: Any) -> STEP_OUTPUT:
        """Runs one test step"""
        assert self.lightning_module is not None
        assert isinstance(self.model, MegatronParallel)

        with self.precision_plugin.test_step_context():  # TODO: Do we need this?
            return self.model.test_step(dataloader_iter, *args, **kwargs)

    @override
    def predict_step(self, dataloader_iter, *args: Any, **kwargs: Any) -> STEP_OUTPUT:
        """Runs one prediction step"""
        assert self.lightning_module is not None
        assert isinstance(self.model, MegatronParallel)

        with self.precision_plugin.predict_step_context():  # TODO: Do we need this?
            return self.model.predict_step(dataloader_iter, *args, **kwargs)

    @override
    def teardown(self) -> None:
        """Tearsdown the strategy"""
        super().teardown()

    @override
    def model_sharded_context(self) -> ContextManager:
        """Model sharded context"""
        if self.lazy_init and hasattr(self, "_mcore_config"):
            stack = ExitStack()
            stack.enter_context(_strategy_lib.megatron_lazy_init_context(self._mcore_config))
            return stack

        return super().model_sharded_context()

    def _update_step_kwargs(self, dataloader_iter, kwargs, step_name: str):
        if "data_step" not in kwargs:
            kwargs["data_step"] = self._get_data_step(step_name)
        if "forward_step" not in kwargs:
            kwargs["forward_step"] = self._get_forward_step(step_name)
        if "loss_reduction" not in kwargs:
            kwargs["loss_reduction"] = self._get_loss_reduction(step_name)

        return kwargs

    def optimizer_sharded_state_dict(self, is_loading=False):
        """
        Sharded state dictionary for an MainParamsOptimizerWrapper.
        Used to save and load the optimizer state when training with distributed_checkpoint.

        Returns
        -------
            dict: The sharded state dictionary for the optimizer
        Raises:
            ValueError: If a parameter ID does not match any model sharded parameter.
        """
        # TODO: Fix when MainParamsOptimizerWrapper is not used

        optimizer = self.lightning_module.optimizers(use_pl_optimizer=False)
        sharding_type = "fully_sharded_model_space" if self.parallel_save_optim else "dp_zero_gather_scatter"

        return _strategy_lib.optimizer_sharded_state_dict(
            self.megatron_parallel, optimizer, is_loading=is_loading, sharding_type=sharding_type
        )

    @override
    def save_checkpoint(
        self, checkpoint: Dict[str, Any], filepath: Union[str, Path], storage_options: Optional[Any] = None
    ) -> None:
        """Saves checkpoint"""
        if (
            isinstance(self.ddp_config, DistributedDataParallelConfig)
            and self.ddp_config.use_distributed_optimizer
            and self.ddp_config.overlap_param_gather
        ):
            self.megatron_parallel.force_param_sync()

        checkpoint["state_dict"] = OrderedDict([])  # remove device state_dict
        # retrieve `sharded_state_dict` if it has not already been configured in `on_save_checkpoint`
        if "sharded_state_dict" not in checkpoint:
            checkpoint["sharded_state_dict"] = self.megatron_parallel.sharded_state_dict()

        if "optimizer_states" in checkpoint and self.trainer.state.fn == TrainerFn.FITTING:
            # Clear the optimizer states. This handles the case where ckpt_save_optimizer=False
            # Ideally, the optimizer state dicts should not be generated in this case
            checkpoint["optimizer_states"] = {}

            ## replace unsharded optimizer_states with sharded dict.
            ## note that if trainer.save_checkpoint(path, save_weights_only=True) is called,
            ## the checkpoint will contain only model weights. Optimizer states will be omitted.
            if self.ckpt_save_optimizer:
                checkpoint["optimizer"] = [self.optimizer_sharded_state_dict()]

        self.checkpoint_io.save_checkpoint(checkpoint, filepath, storage_options=storage_options)

    def should_restore_optimizer_states(self, selective_restore: bool = False) -> bool:
        """Determines whether to restore optimizer states or not"""
        if selective_restore:
            return self.restore_config.load_optim_state if self.restore_config else False

        return self.ckpt_load_optimizer

    @override
    def load_checkpoint(self, checkpoint_path: Union[str, Path], selective_restore: bool = False) -> Dict[str, Any]:
        """PTL method which we override to integrate distributed checkpoints for model parallel models.
        In order to load distributed checkpoints we need to provide the sharded_state_dict to
        the distributed load function. We get the sharded_state_dict from self.lightning_module
        which makes it convenient to have the loading logic happen at the strategy level.
        """
        torch.cuda.empty_cache()

        # After dist_checkpointing.load, sharded tensors will be replaced with tensors
        sharded_state_dict = {}
        sharded_state_dict["state_dict"] = self.megatron_parallel.sharded_state_dict()

        if (
            self.should_restore_optimizer_states(selective_restore=selective_restore)
            and self.trainer.state.fn == TrainerFn.FITTING
        ):
            if self.lightning_module.optimizers(use_pl_optimizer=False):
                sharded_state_dict["optimizer"] = [self.optimizer_sharded_state_dict(is_loading=True)]

        strict = (
            self.lightning_module.strict_loading if self.ckpt_load_strictness is None else self.ckpt_load_strictness
        )
        checkpoint = self.checkpoint_io.load_checkpoint(
            checkpoint_path, sharded_state_dict=sharded_state_dict, strict=strict
        )

        if selective_restore:
            final_checkpoint = {}
            for key in sharded_state_dict.keys():
                final_checkpoint[key] = checkpoint[key]

            return final_checkpoint

        return checkpoint

    def selective_restore(self) -> None:
        """Implements selective restoration of checkpoint"""
        if not self.restore_config:
            return

        logging.info(f"Doing selective restore from {self.restore_config}")

        checkpoint = self.load_checkpoint(checkpoint_path=self.restore_config.path, selective_restore=True)

        if self.restore_config.load_model_state:
            logging.info(f"Restoring model weights from {self.restore_config}")
            strict = True if self.ckpt_load_strictness is None else self.ckpt_load_strictness
            self.load_model_state_dict(checkpoint=checkpoint, strict=strict)

        if self.restore_config.load_optim_state:
            logging.info(f"Restoring optimizer states from {self.restore_config}")
            self.load_optimizer_state_dict(checkpoint=checkpoint, selective_restore=True)

        logging.info(f"Finished restoring from {self.restore_config}, cleaning up.")
        torch.cuda.empty_cache()
        # wait for all to catch up
        self.trainer.strategy.barrier("MegatronStrategy.restore_end")

    @override
    def load_optimizer_state_dict(self, checkpoint: Mapping[str, Any], selective_restore: bool = False) -> None:
        """Loads optimizer state-dict"""
        if not self.should_restore_optimizer_states(selective_restore=selective_restore):
            return

        optimizer_states = checkpoint["optimizer"]
        for optimizer, opt_state in zip(self.optimizers, optimizer_states):
            optimizer.load_state_dict(opt_state)
            _optimizer_to_device(optimizer, self.root_device)

    def remove_checkpoint(self, filepath: Union[str, Path]) -> None:
        """Deletes checkpoint"""
        ckpt = ckpt_to_dir(filepath)
        if self.is_global_zero:
            if os.path.islink(ckpt):
                os.unlink(ckpt)
            else:
                shutil.rmtree(ckpt)

    def load_model_state_dict(self, checkpoint: Mapping[str, Any], strict: bool = True) -> None:
        """loads model state dict"""
        assert self.megatron_parallel is not None

        strict = strict if self.ckpt_load_strictness is None else self.ckpt_load_strictness
        _strategy_lib.load_model_state_dict(self.megatron_parallel, checkpoint, strict=strict)

        if not 'optimizer' in checkpoint:
            for opt in self.optimizers:
                opt.reload_model_params()

    @property
    @override
    def checkpoint_io(self) -> CheckpointIO:
        """Creates & returns checkpoint io"""
        if not self._checkpoint_io:
            self._checkpoint_io = create_checkpoint_io(
                save_ckpt_format=self.save_ckpt_format,
                async_save=self.async_save,
                torch_dist_multiproc=self.torch_dist_multiproc,
                assume_constant_structure=self.assume_constant_structure,
                parallel_save=self.parallel_save,
                parallel_save_within_dp=self.parallel_save_within_dp,
                parallel_load=self.parallel_load,
                load_directly_on_device=self.load_directly_on_device,
            )

        return self._checkpoint_io

    @checkpoint_io.setter
    def checkpoint_io(self, io: CheckpointIO) -> None:
        """CheckpointIO setter"""
        self._checkpoint_io = io

    @property
    def current_epoch_step(self) -> int:
        """
        Get the value of step within an epoch.
        """
        return max(
            self.trainer.fit_loop.epoch_loop.automatic_optimization.optim_progress.optimizer.step.current.completed,
            self.trainer.fit_loop.epoch_loop.manual_optimization.optim_step_progress.current.completed,
        )

    @property
    def distributed_sampler_kwargs(self) -> Dict[str, Any]:
        """Returns dist-sampler's kwargs"""
        from nemo.utils import AppState

        app_state = AppState()
        if app_state.model_parallel_size is not None:
            # When using model parallel, data parallel groups are non-trivial and they
            # correspond to the logical GPUs. This means that the GPUs that form a
            # single logical GPU all need to get the same batch of data.
            distributed_sampler_kwargs = dict(
                num_replicas=app_state.data_parallel_size, rank=app_state.data_parallel_rank
            )
            return distributed_sampler_kwargs

        else:
            return super().distributed_sampler_kwargs

    @property
    def restore_checkpoint_after_setup(self) -> bool:
        """Needs to be True for distributed checkpointing because
        we require the model to have configured the optimizer before
        deserializing the checkpoint.
        """
        return True

    @property
    def parallelism(self) -> ParallelismConfig:
        """Returns parallelism config from class attrs as a POD"""
        return ParallelismConfig(
            tensor_model_parallel_size=self.tensor_model_parallel_size,
            pipeline_model_parallel_size=self.pipeline_model_parallel_size,
            virtual_pipeline_model_parallel_size=self.virtual_pipeline_model_parallel_size,
            microbatch_group_size_per_vp_stage=self.microbatch_group_size_per_vp_stage,
            context_parallel_size=self.context_parallel_size,
            sequence_parallel=self.sequence_parallel,
            expert_model_parallel_size=self.expert_model_parallel_size,
            moe_extended_tp=self.moe_extended_tp,
            encoder_tensor_model_parallel_size=self.encoder_tensor_model_parallel_size,
            encoder_pipeline_model_parallel_size=self.encoder_pipeline_model_parallel_size,
            pipeline_dtype=self.pipeline_dtype,
            use_te_rng_tracker=self.use_te_rng_tracker,
        )

    @contextmanager
    @override
    def tensor_init_context(self, empty_init: Optional[bool] = None):
        """Context manager used for initialization"""
        # Materializaton happens in `setup()`
        # @akoumparouli: using Parent's tensor_init_context causes mcore
        # parameters to be initialized on GPU instead of (assumed) CPU.
        yield


def _data_fetcher_wrapper(fn):
    @functools.wraps(fn)
    def wrapped(trainer: pl.Trainer, stage: RunningStage):
        if isinstance(trainer.strategy, MegatronStrategy):
            return _DataLoaderIterDataFetcher()

    return wrapped


class _MegatronAutomaticOptimization(_AutomaticOptimization):
    """
    Custom loop for automatic optimization, tailored to work with a specific training_step
    implementation that involves custom data preparation, forward pass, and loss reduction steps.
    """

    def __init__(self, trainer: "pl.Trainer") -> None:
        super().__init__(trainer)
        self._skip_backward = True  # megatron will do the backward pass<|MERGE_RESOLUTION|>--- conflicted
+++ resolved
@@ -246,10 +246,7 @@
         self.ckpt_load_optimizer = ckpt_load_optimizer
         self.ckpt_save_optimizer = ckpt_save_optimizer
         self.ckpt_load_strictness = ckpt_load_strictness
-<<<<<<< HEAD
-=======
         self.use_te_rng_tracker = use_te_rng_tracker
->>>>>>> 8fe6533f
         self._pipeline_dtype = pipeline_dtype
         self._setup_optimizers = setup_optimizers
         self._init_model_parallel = init_model_parallel
